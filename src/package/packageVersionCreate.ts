/*
 * Copyright (c) 2022, salesforce.com, inc.
 * All rights reserved.
 * Licensed under the BSD 3-Clause license.
 * For full license text, see LICENSE.txt file in the repo root or https://opensource.org/licenses/BSD-3-Clause
 */

import * as path from 'path';
import * as os from 'os';
import * as fs from 'fs';
import {
  Connection,
  Lifecycle,
  Logger,
  LoggerLevel,
  Messages,
  NamedPackageDir,
  ScratchOrgInfo,
  SfdcUrl,
  SfProject,
} from '@salesforce/core';
import { ComponentSetBuilder, ConvertResult, MetadataConverter } from '@salesforce/source-deploy-retrieve';
import SettingsGenerator from '@salesforce/core/lib/org/scratchOrgSettingsGenerator';
import * as xml2js from 'xml2js';
import { PackageDirDependency } from '@salesforce/core/lib/sfProject';
<<<<<<< HEAD
import { cloneJson } from '@salesforce/kit';
import { uniqid } from '../utils/uniqid';
=======
>>>>>>> 5c387ffd
import * as pkgUtils from '../utils/packageUtils';
import {
  MDFolderForArtifactOptions,
  PackageDescriptorJson,
  PackageType,
  PackageVersionCreateOptions,
  PackageVersionCreateRequest,
  PackageVersionCreateRequestResult,
  PackageVersionEvents,
  PackagingSObjects,
} from '../interfaces';
import {
  BY_LABEL,
  getPackageVersionId,
  getPackageVersionNumber,
  validateId,
  VERSION_NUMBER_SEP,
  uniqid,
  copyDir,
  zipDir,
} from '../utils/packageUtils';
import { PackageProfileApi } from './packageProfileApi';
import { byId } from './packageVersionCreateRequest';
import { Package } from './package';
import { BuildNumberToken, VersionNumber } from './versionNumber';

Messages.importMessagesDirectory(__dirname);
const messages = Messages.loadMessages('@salesforce/packaging', 'package_version_create');

const DESCRIPTOR_FILE = 'package2-descriptor.json';

export class PackageVersionCreate {
  private apiVersionFromPackageXml: string;
  private readonly project: SfProject;
  private readonly connection: Connection;
  private packageObject: NamedPackageDir;
  private packageId: string;
  private pkg: Package;
  private readonly logger: Logger;

  public constructor(private options: PackageVersionCreateOptions) {
    this.connection = this.options.connection;
    this.project = this.options.project;
    this.logger = Logger.childFromRoot('packageVersionCreate');
  }

  public createPackageVersion(): Promise<Partial<PackageVersionCreateRequestResult>> {
    try {
      return this.packageVersionCreate();
    } catch (err) {
      throw pkgUtils.applyErrorAction(pkgUtils.massageErrorMessage(err as Error));
    }
  }

  // convert source to mdapi format and copy to tmp dir packaging up
  private async generateMDFolderForArtifact(options: MDFolderForArtifactOptions): Promise<ConvertResult> {
    const sourcepath = options.sourcePaths ?? [options.sourceDir];
    const componentSet = await ComponentSetBuilder.build({
      sourceapiversion: this.project.getSfProjectJson().get('sourceApiVersion') as string,
      sourcepath,
    });
    const packageName = options.packageName;
    const outputDirectory = path.resolve(options.deploydir);
    const converter = new MetadataConverter();
    const convertResult = await converter.convert(componentSet, 'metadata', {
      type: 'directory',
      outputDirectory,
      packageName,
      genUniqueDir: false,
    });

    if (packageName) {
      // SDR will build an output path like /output/directory/packageName/package.xml
      // this was breaking from toolbelt, so to revert it we copy the directory up a level and delete the original
      copyDir(convertResult.packagePath, outputDirectory);
      try {
        fs.rmSync(convertResult.packagePath, { recursive: true });
      } catch (e) {
        // rmdirSync is being deprecated and emits a warning
        // but rmSync is introduced in node 14 so fall back to rmdirSync
        fs.rmdirSync(convertResult.packagePath, { recursive: true });
      }

      convertResult.packagePath = outputDirectory;
    }
    return convertResult;
  }

  private async validateDependencyValues(dependency: PackageDescriptorJson): Promise<void> {
    // If valid 04t package, just return it to be used straight away.
    if (dependency.subscriberPackageVersionId) {
      pkgUtils.validateId(pkgUtils.BY_LABEL.SUBSCRIBER_PACKAGE_VERSION_ID, dependency.subscriberPackageVersionId);
      return;
    }

    if (dependency.packageId && dependency.package) {
      throw messages.createError('errorPackageAndPackageIdCollision', []);
    }

    const packageIdFromAlias =
      this.project.getPackageIdFromAlias(dependency.packageId || dependency.package) ??
      (dependency.packageId || dependency.package);

    // If valid 04t package, just return it to be used straight away.
    if (pkgUtils.validateIdNoThrow(pkgUtils.BY_LABEL.SUBSCRIBER_PACKAGE_VERSION_ID, packageIdFromAlias)) {
      dependency.subscriberPackageVersionId = packageIdFromAlias;

      return;
    }

    if (!packageIdFromAlias || !dependency.versionNumber) {
      throw messages.createError('errorDependencyPair', [JSON.stringify(dependency)]);
    }

    // Just override dependency.packageId value to the resolved alias.
    dependency.packageId = packageIdFromAlias;

    pkgUtils.validateId(pkgUtils.BY_LABEL.PACKAGE_ID, dependency.packageId);
    this.validateVersionNumber(
      dependency.versionNumber,
      BuildNumberToken.LATEST_BUILD_NUMBER_TOKEN,
      BuildNumberToken.RELEASED_BUILD_NUMBER_TOKEN
    );
    await this.validatePatchVersion(dependency.versionNumber, dependency.packageId);

    // Validate that the Package2 id exists on the server
    const query = `SELECT Id FROM Package2 WHERE Id = '${dependency.packageId}'`;
    const result = await this.connection.tooling.query<{ Id: string }>(query);

    if (!result.records || result.records.length !== 1) {
      throw messages.createError('errorNoIdInHub', [dependency.packageId]);
    }
  }

  /**
   * A dependency in the workspace config file may be specified using either a subscriber package version id (04t)
   * or a package Id (0Ho) + a version number.  Additionally, a build number may be the actual build number, or a
   * keyword: LATEST or RELEASED (meaning the latest or released build number for a given major.minor.patch).
   *
   * This method resolves a package Id + version number to a subscriber package version id (04t)
   * and adds it as a SubscriberPackageVersionId parameter in the dependency object.
   */
  private async retrieveSubscriberPackageVersionId(dependency: PackageDescriptorJson): Promise<PackageDescriptorJson> {
    await this.validateDependencyValues(dependency);
    if (dependency.subscriberPackageVersionId) {
      delete dependency.package;

      // if a 04t id is specified just use it.
      return dependency;
    }

    const versionNumber = VersionNumber.from(dependency.versionNumber);
    const buildNumber = versionNumber.build;

    // use the dependency.branch if present otherwise use the branch of the version being created
    const branch = dependency.branch || dependency.branch === '' ? dependency.branch : this.options.branch;
    const branchString = !branch || branch === '' ? 'null' : `'${branch}'`;

    // resolve a build number keyword to an actual number, if needed
    const resolvedBuildNumber = await this.resolveBuildNumber(versionNumber, dependency.packageId, branch);
    // now that we have a full build number, query for the associated 04t.
    // because the build number may not be unique across versions, add in conditionals for
    // the branch or the RELEASED token (if used)
    const branchOrReleasedCondition =
      buildNumber === BuildNumberToken.RELEASED_BUILD_NUMBER_TOKEN
        ? 'AND IsReleased = true'
        : `AND Branch = ${branchString}`;
    const query = `SELECT SubscriberPackageVersionId FROM Package2Version WHERE Package2Id = '${dependency.packageId}' AND MajorVersion = ${versionNumber.major} AND MinorVersion = ${versionNumber.minor} AND PatchVersion = ${versionNumber.patch} AND BuildNumber = ${resolvedBuildNumber} ${branchOrReleasedCondition}`;
    const pkgVerQueryResult = await this.connection.tooling.query<PackagingSObjects.Package2Version>(query);
    const subRecords = pkgVerQueryResult.records;
    if (!subRecords || subRecords.length !== 1) {
      throw messages.createError('versionNumberNotFoundInDevHub', [
        dependency.packageId,
        branchString,
        versionNumber.toString(),
        resolvedBuildNumber,
      ]);
    }

    dependency.subscriberPackageVersionId = pkgVerQueryResult.records[0].SubscriberPackageVersionId;

    // warn user of the resolved build number when LATEST and RELEASED keywords are used
    if (versionNumber.isbuildKeyword()) {
      versionNumber.build = resolvedBuildNumber;

      if (buildNumber === BuildNumberToken.LATEST_BUILD_NUMBER_TOKEN) {
        this.logger.info(
          messages.getMessage('buildNumberResolvedForLatest', [
            dependency.package,
            versionNumber.toString(),
            branchString,
            dependency.subscriberPackageVersionId,
          ])
        );
      } else if (buildNumber === BuildNumberToken.RELEASED_BUILD_NUMBER_TOKEN) {
        this.logger.info(
          messages.getMessage('buildNumberResolvedForReleased', [
            dependency.package,
            versionNumber.toString(),
            dependency.subscriberPackageVersionId,
          ])
        );
      }
    }

    delete dependency.packageId;
    delete dependency.package;
    delete dependency.versionNumber;
    delete dependency.branch;

    return dependency;
  }

  private async resolveBuildNumber(versionNumber: VersionNumber, packageId: string, branch: string): Promise<string> {
    if (!versionNumber.isbuildKeyword()) {
      // The build number is already specified so just return it using the tooling query result obj structure
      return `${versionNumber.build}`;
    }
    // query for the LATEST or RELEASED build number (excluding deleted versions)
    let branchCondition = '';
    let releasedCondition = '';
    if (versionNumber[3] === BuildNumberToken.LATEST_BUILD_NUMBER_TOKEN) {
      // respect the branch when querying for LATEST
      const branchString = !branch || branch === '' ? 'null' : `'${branch}'`;
      branchCondition = `AND Branch = ${branchString}`;
    } else if (versionNumber[3] === BuildNumberToken.RELEASED_BUILD_NUMBER_TOKEN) {
      releasedCondition = 'AND IsReleased = true';
    }
    const query = `SELECT MAX(BuildNumber) FROM Package2Version WHERE Package2Id = '${packageId}' AND IsDeprecated != true AND MajorVersion = ${versionNumber.major} AND MinorVersion = ${versionNumber.minor} AND PatchVersion = ${versionNumber.patch} ${branchCondition} ${releasedCondition}`;
    const results = await this.connection.tooling.query(query);
    if (results.records?.length === 0 || results.records[0].expr0 == null) {
      if (versionNumber.build === BuildNumberToken.RELEASED_BUILD_NUMBER_TOKEN) {
        throw messages.createError('noReleaseVersionFound', [packageId, versionNumber.toString()]);
      } else {
        throw messages.createError('noReleaseVersionFoundForBranch', [packageId, branch, versionNumber.toString()]);
      }
    }
    // eslint-disable-next-line @typescript-eslint/restrict-template-expressions
    return `${results.records[0].expr0}`;
  }

  private async createRequestObject(
    preserveFiles: boolean,
    packageVersTmpRoot: string,
    packageVersBlobZipFile: string
  ): Promise<PackageVersionCreateRequest> {
    const zipFileBase64 = fs.readFileSync(packageVersBlobZipFile).toString('base64');
    const requestObject = {
      Package2Id: this.packageId,
      VersionInfo: zipFileBase64,
      Tag: this.options.tag,
      Branch: this.options.branch,
      InstallKey: this.options.installationkey,
      Instance: this.options.buildinstance,
      SourceOrg: this.options.sourceorg,
      CalculateCodeCoverage: this.options.codecoverage || false,
      SkipValidation: this.options.skipvalidation || false,
    };

    if (preserveFiles) {
      const message = messages.getMessage('tempFileLocation', [packageVersTmpRoot]);
      await Lifecycle.getInstance().emit(PackageVersionEvents.create['preserve-files'], {
        location: packageVersTmpRoot,
        message,
      });
      this.logger.info(message);
      return requestObject;
    } else {
      return fs.promises.rm(packageVersTmpRoot, { recursive: true, force: true }).then(() => requestObject);
    }
  }

  /**
   * Convert the list of command line options to a JSON object that can be used to create an Package2VersionCreateRequest entity.
   *
   * @returns {{Package2Id: (*|p|boolean), Package2VersionMetadata: *, Tag: *, Branch: number}}
   * @private
   */
  private async createPackageVersionCreateRequestFromOptions(): Promise<PackageVersionCreateRequest> {
    const preserveFiles = !!(this.options.preserve || process.env.SFDX_PACKAGE2_VERSION_CREATE_PRESERVE);
    const uniqueHash = uniqid({ template: `${this.packageId}-%s` });
    const packageVersTmpRoot = path.join(os.tmpdir(), `${uniqueHash}`);
    const packageVersMetadataFolder = path.join(packageVersTmpRoot, 'md-files');
    const unpackagedMetadataFolder = path.join(packageVersTmpRoot, 'unpackaged-md-files');
    const packageVersProfileFolder = path.join(packageVersMetadataFolder, 'profiles');
    const packageVersBlobDirectory = path.join(packageVersTmpRoot, 'package-version-info');
    const metadataZipFile = path.join(packageVersBlobDirectory, 'package.zip');
    const unpackagedMetadataZipFile = path.join(packageVersBlobDirectory, 'unpackaged-metadata-package.zip');
    const settingsZipFile = path.join(packageVersBlobDirectory, 'settings.zip');
    const packageVersBlobZipFile = path.join(packageVersTmpRoot, 'package-version-info.zip');
    const sourceBaseDir = path.join(this.project.getPath(), this.packageObject.path ?? '');

    const mdOptions = {
      deploydir: packageVersMetadataFolder,
      sourceDir: sourceBaseDir,
    };

    // Stores any additional client side info that might be needed later on in the process
    const clientSideInfo = new Map<string, string>();
    await fs.promises.mkdir(packageVersBlobDirectory, { recursive: true });
    const settingsGenerator = new SettingsGenerator({ asDirectory: true });
    // Copy all the metadata from the workspace to a tmp folder
    const componentSet = await this.generateMDFolderForArtifact(mdOptions);
    this.verifyHasSource(componentSet);
    const packageDescriptorJson = this.packageObject as PackageDescriptorJson;

    if (packageDescriptorJson.package) {
      delete packageDescriptorJson.package;
      packageDescriptorJson.id = this.packageId;
    }

    const definitionFile = this.options.definitionfile
      ? this.options.definitionfile
      : packageDescriptorJson.definitionFile;
    if (definitionFile) {
      // package2-descriptor.json sent to the server should contain only the features, snapshot & orgPreferences
      // defined in the definition file.
      delete packageDescriptorJson.features;
      delete packageDescriptorJson.orgPreferences;
      delete packageDescriptorJson.definitionFile;
      delete packageDescriptorJson.snapshot;

      const definitionFilePayload = await fs.promises.readFile(definitionFile, 'utf8');
      const definitionFileJson = JSON.parse(definitionFilePayload) as ScratchOrgInfo;

      // Load any settings from the definition
      await settingsGenerator.extract(definitionFileJson);
      if (settingsGenerator.hasSettings() && definitionFileJson.orgPreferences) {
        // this is not allowed, exit with an error
        throw messages.createError('signupDuplicateSettingsSpecified');
      }

      ['country', 'edition', 'language', 'features', 'orgPreferences', 'snapshot', 'release', 'sourceOrg'].forEach(
        (prop) => {
          // eslint-disable-next-line @typescript-eslint/no-unsafe-assignment
          const propValue = definitionFileJson[prop];
          if (propValue) {
            // eslint-disable-next-line @typescript-eslint/no-unsafe-assignment
            packageDescriptorJson[prop] = propValue;
          }
        }
      );
    }

    this.resolveApexTestPermissions(packageDescriptorJson);

    // All dependencies for the packaging dir should be resolved to an 04t id to be passed to the server.
    // (see _retrieveSubscriberPackageVersionId for details)
    const dependencies = packageDescriptorJson.dependencies ? cloneJson(packageDescriptorJson.dependencies) : [];

    // branch can be set via options or descriptor; option takes precedence
    this.options.branch = this.options.branch ?? packageDescriptorJson.branch;

    const resultValues = await Promise.all(
      !dependencies ? [] : dependencies.map((dependency) => this.retrieveSubscriberPackageVersionId(dependency))
    );
    const ancestorId = await this.getAncestorId(
      packageDescriptorJson,
      this.options.project,
      this.options.versionnumber ?? packageDescriptorJson.versionNumber,
      this.options.skipancestorcheck
    );
    // If dependencies exist, the resultValues array will contain the dependencies populated with a resolved
    // subscriber pkg version id.
    if (resultValues.length > 0) {
      packageDescriptorJson.dependencies = resultValues as PackageDirDependency[];
    }

    this.cleanPackageDescriptorJson(packageDescriptorJson);
    this.setPackageDescriptorJsonValues(packageDescriptorJson);

    await fs.promises.mkdir(packageVersTmpRoot, { recursive: true });
    await fs.promises.mkdir(packageVersBlobDirectory, { recursive: true });

    if (Reflect.has(packageDescriptorJson, 'ancestorVersion')) {
      delete packageDescriptorJson.ancestorVersion;
    }
    packageDescriptorJson.ancestorId = ancestorId;

    await fs.promises.writeFile(
      path.join(packageVersBlobDirectory, DESCRIPTOR_FILE),
      JSON.stringify(packageDescriptorJson),
      'utf-8'
    );
    await this.cleanGeneratedPackage(
      packageVersMetadataFolder,
      packageVersProfileFolder,
      unpackagedMetadataFolder,
      metadataZipFile,
      settingsZipFile,
      packageVersBlobDirectory,
      packageVersBlobZipFile,
      unpackagedMetadataZipFile,
      clientSideInfo,
      settingsGenerator
    );

    return this.createRequestObject(preserveFiles, packageVersTmpRoot, packageVersBlobZipFile);
  }

  private verifyHasSource(componentSet: ConvertResult): void {
    if (componentSet.converted.length === 0) {
      throw messages.createError('noSourceInRootDirectory', [this.packageObject.path ?? '<unknown>']);
    }
  }

  private async cleanGeneratedPackage(
    packageVersMetadataFolder: string,
    packageVersProfileFolder: string,
    unpackagedMetadataFolder: string,
    metadataZipFile: string,
    settingsZipFile: string,
    packageVersBlobDirectory: string,
    packageVersBlobZipFile: string,
    unpackagedMetadataZipFile: string,
    clientSideInfo: Map<string, string>,
    settingsGenerator: SettingsGenerator
  ): Promise<void> {
    // As part of the source convert process, the package.xml has been written into the tmp metadata directory.
    // The package.xml may need to be manipulated due to processing profiles in the workspace or additional
    // metadata exclusions. If necessary, read the existing package.xml and then re-write it.
    const currentPackageXml = await fs.promises.readFile(path.join(packageVersMetadataFolder, 'package.xml'), 'utf8');
    // convert to json
    const packageJson = (await xml2js.parseStringPromise(currentPackageXml)) as {
      Package: { types: Array<{ name: string[]; members: string[] }>; version: string };
    };
    if (!packageJson?.Package) {
      throw messages.createError('packageXmlDoesNotContainPackage');
    }
    if (!packageJson?.Package.types) {
      throw messages.createError('packageXmlDoesNotContainPackageTypes');
    }
    fs.mkdirSync(packageVersMetadataFolder, { recursive: true });
    fs.mkdirSync(packageVersProfileFolder, { recursive: true });

    // Apply any necessary exclusions to typesArr.
    let typesArr = packageJson.Package.types;
    this.apiVersionFromPackageXml = packageJson.Package.version;

    const hasUnpackagedMetadata = await this.resolveUnpackagedMetadata(
      this.packageObject,
      unpackagedMetadataFolder,
      clientSideInfo,
      this.options.codecoverage
    );

    // if we're using unpackaged metadata, don't package the profiles located there
    if (hasUnpackagedMetadata) {
      typesArr = this.options.profileApi.filterAndGenerateProfilesForManifest(typesArr, [
        clientSideInfo.get('UnpackagedMetadataPath'),
      ]);
    } else {
      typesArr = this.options.profileApi.filterAndGenerateProfilesForManifest(typesArr);
    }

    // Next generate profiles and retrieve any profiles that were excluded because they had no matching nodes.
    const excludedProfiles = this.options.profileApi.generateProfiles(
      packageVersProfileFolder,
      {
        Package: typesArr,
      },
      [clientSideInfo.get('UnpackagedMetadataPath')]
    );

    if (excludedProfiles.length > 0) {
      const profileIdx = typesArr.findIndex((e) => e.name[0] === 'Profile');
      typesArr[profileIdx].members = typesArr[profileIdx].members.filter((e) => !excludedProfiles.includes(e));
    }

    packageJson.Package.types = typesArr;

    // Re-write the package.xml in case profiles have been added or removed
    const xmlBuilder = new xml2js.Builder({
      xmldec: { version: '1.0', encoding: 'UTF-8' },
    });
    const xml = xmlBuilder.buildObject(packageJson);

    // Log information about the profiles being packaged up
    const profiles = this.options.profileApi.getProfileInformation();
    profiles.forEach((profile) => {
      if (this.logger.shouldLog(LoggerLevel.DEBUG)) {
        this.logger.debug(profile.logDebug());
      } else if (this.logger.shouldLog(LoggerLevel.INFO)) {
        this.logger.info(profile.logInfo());
      }
    });

    await fs.promises.writeFile(path.join(packageVersMetadataFolder, 'package.xml'), xml, 'utf-8');
    // Zip the packageVersMetadataFolder folder and put the zip in {packageVersBlobDirectory}/package.zip
    await zipDir(packageVersMetadataFolder, metadataZipFile);
    if (hasUnpackagedMetadata) {
      // Zip the unpackagedMetadataFolder folder and put the zip in {packageVersBlobDirectory}/{unpackagedMetadataZipFile}
      await zipDir(unpackagedMetadataFolder, unpackagedMetadataZipFile);
    }
    // Zip up the expanded settings (if present)
    if (settingsGenerator.hasSettings()) {
      await settingsGenerator.createDeploy();
      await settingsGenerator.createDeployPackageContents(this.apiVersionFromPackageXml);
      await zipDir(
        `${settingsGenerator.getDestinationPath()}${path.sep}${settingsGenerator.getShapeDirName()}`,
        settingsZipFile
      );
    }
    // Zip the Version Info and package.zip files into another zip
    await zipDir(packageVersBlobDirectory, packageVersBlobZipFile);
  }

  private resolveApexTestPermissions(packageDescriptorJson: PackageDescriptorJson): void {
    // Process permissionSet and permissionSetLicenses that should be enabled when running Apex tests
    // This only applies if code coverage is enabled
    if (this.options.codecoverage) {
      // Assuming no permission sets are named 0, 0n, null, undefined, false, NaN, and the empty string
      if (packageDescriptorJson.apexTestAccess?.permissionSets) {
        let permSets = packageDescriptorJson.apexTestAccess.permissionSets;
        if (!Array.isArray(permSets)) {
          permSets = permSets.split(',');
        }
        packageDescriptorJson.permissionSetNames = permSets.map((s) => s.trim());
      }

      if (packageDescriptorJson.apexTestAccess?.permissionSetLicenses) {
        let permissionSetLicenses = packageDescriptorJson.apexTestAccess.permissionSetLicenses;
        if (!Array.isArray(permissionSetLicenses)) {
          permissionSetLicenses = permissionSetLicenses.split(',');
        }
        packageDescriptorJson.permissionSetLicenseDeveloperNames = permissionSetLicenses.map((s) => s.trim());
      }
    }

    delete packageDescriptorJson.apexTestAccess;
  }

  private async resolveUnpackagedMetadata(
    packageDescriptorJson: PackageDescriptorJson,
    unpackagedMetadataFolder: string,
    clientSideInfo: Map<string, string>,
    codeCoverage: boolean
  ): Promise<boolean> {
    // Add the Unpackaged Metadata, if any, to the output directory, only when code coverage is specified
    if (codeCoverage && packageDescriptorJson.unpackagedMetadata && packageDescriptorJson.unpackagedMetadata.path) {
      const unpackagedPath = path.join(process.cwd(), packageDescriptorJson.unpackagedMetadata.path);
      if (!fs.existsSync(unpackagedPath)) {
        throw messages.createError('unpackagedMDDirectoryDoesNotExist', [
          packageDescriptorJson.unpackagedMetadata.path,
        ]);
      }

      fs.mkdirSync(unpackagedMetadataFolder, { recursive: true });
      await this.generateMDFolderForArtifact({
        deploydir: unpackagedMetadataFolder,
        sourceDir: unpackagedPath,
      });
      // Set which package is the "unpackaged" package
      clientSideInfo.set('UnpackagedMetadataPath', packageDescriptorJson.unpackagedMetadata.path);
      return true;
    }
    return false;
  }

  private async packageVersionCreate(): Promise<Partial<PackageVersionCreateRequestResult>> {
    // For the first rollout of validating sfdx-project.json data against schema, make it optional and defaulted
    // to false. Validation only occurs if the optional validateschema option has been specified.
    if (this.options.validateschema) {
      await this.project.getSfProjectJson().schemaValidate();
    }

    // Check for empty packageDirectories
    if (this.project.getPackageDirectories()?.length === 0) {
      throw messages.createError('errorEmptyPackageDirs');
    }

    // either options.packageId or options.path is required
    if (!this.options.packageId && !this.options.path) {
      throw messages.createError('errorMissingPackageIdOrPath');
    }

    // establish the package Id (0ho) and load the package directory
    let packageName: string;
    if (this.options.packageId) {
      const pkg = this.options.packageId;
      packageName = pkg.startsWith('0Ho') ? this.project.getAliasesFromPackageId(pkg).find((alias) => alias) : pkg;
      if (!packageName) throw messages.createError('errorMissingPackage', [this.options.packageId]);
      this.packageObject = this.project.findPackage(
        (namedPackageDir) => namedPackageDir.package === packageName || namedPackageDir.name === packageName
      );
    } else {
      // We'll either have a package ID or alias, or a directory path
      this.packageObject = this.project.getPackageFromPath(this.options.path);
      packageName = this.packageObject?.package;
      if (!packageName) throw messages.createError('errorCouldNotFindPackageUsingPath', [this.options.path]);
    }

    if (!this.packageObject) {
      throw messages.createError('errorCouldNotFindPackageDir', [
        this.options.packageId ? 'packageId or alias' : 'path',
        this.options.packageId || this.options.path,
      ]);
    }

    this.packageId = this.project.getPackageIdFromAlias(packageName) ?? packageName;

    this.options.profileApi = await this.resolveUserLicenses(this.packageObject.includeProfileUserLicenses);

    // At this point, the packageIdFromAlias should have been resolved to an Id.  Now, we
    // need to validate that the Id is correct.
    pkgUtils.validateId(pkgUtils.BY_LABEL.PACKAGE_ID, this.packageId);

    try {
      await this.validateOptionsForPackageType();
    } catch (error) {
      const err = error as Error;
      if (err.name === 'NOT_FOUND') {
        // this means the 0Ho package was not found in the org. throw a better error.
        throw messages.createError('errorNoIdInHub', [this.packageId]);
      }
      throw err;
    }

    const request = await this.createPackageVersionCreateRequestFromOptions();
    const createResult = await this.connection.tooling.create('Package2VersionCreateRequest', request);
    if (!createResult.success) {
      const errStr = createResult.errors?.join(', ') ?? createResult.errors;
      throw messages.createError('failedToCreatePVCRequest', [
        createResult.id ? ` [${createResult.id}]` : '',
        errStr.toString(),
      ]);
    }
    return (await byId(createResult.id, this.connection))[0];
  }

  private async getPackageType(): Promise<PackageType> {
    // this.packageId should be an 0Ho package Id at this point
    if (!this.pkg) {
      this.pkg = new Package({
        packageAliasOrId: this.packageId,
        project: this.project,
        connection: this.connection,
      });
    }
    return this.pkg.getType();
  }

  private async resolveUserLicenses(includeUserLicenses: boolean): Promise<PackageProfileApi> {
    const shouldGenerateProfileInformation =
      this.logger.shouldLog(LoggerLevel.INFO) || this.logger.shouldLog(LoggerLevel.DEBUG);

    return PackageProfileApi.create({
      project: this.project,
      includeUserLicenses,
      generateProfileInformation: shouldGenerateProfileInformation,
    });
  }

  private async validateOptionsForPackageType(): Promise<void> {
    if ((await this.getPackageType()) === 'Unlocked') {
      // Don't allow scripts in unlocked packages
      if (this.options.postinstallscript || this.options.uninstallscript) {
        throw messages.createError('errorScriptsNotApplicableToUnlockedPackage');
      }

      // Don't allow ancestor in unlocked packages
      if (this.packageObject.ancestorId || this.packageObject.ancestorVersion) {
        throw messages.createError('errorAncestorNotApplicableToUnlockedPackage');
      }
    }
  }

  /**
   * Cleans invalid attribute(s) from the packageDescriptorJSON
   */
  // eslint-disable-next-line class-methods-use-this
  private cleanPackageDescriptorJson(packageDescriptorJson: PackageDescriptorJson): PackageDescriptorJson {
    delete packageDescriptorJson.default; // for client-side use only, not needed
    delete packageDescriptorJson.includeProfileUserLicenses; // for client-side use only, not needed
    delete packageDescriptorJson.unpackagedMetadata; // for client-side use only, not needed
    delete packageDescriptorJson.branch; // for client-side use only, not needed
    delete packageDescriptorJson.fullPath; // for client-side use only, not needed
    delete packageDescriptorJson.name; // for client-side use only, not needed
    return packageDescriptorJson;
  }

  /**
   * Sets default or override values for packageDescriptorJSON attribs
   */
  private setPackageDescriptorJsonValues(packageDescriptorJson: PackageDescriptorJson): void {
    const options = this.options;
    if (options.versionname) {
      packageDescriptorJson.versionName = options.versionname;
    }
    if (options.versiondescription) {
      packageDescriptorJson.versionDescription = options.versiondescription;
    }
    if (options.versionnumber) {
      packageDescriptorJson.versionNumber = options.versionnumber;
    }

    // default versionName to versionNumber if unset, stripping .NEXT if present
    if (!packageDescriptorJson.versionName) {
      const versionNumber = packageDescriptorJson.versionNumber;
      packageDescriptorJson.versionName =
        versionNumber.split(pkgUtils.VERSION_NUMBER_SEP)[3] === BuildNumberToken.NEXT_BUILD_NUMBER_TOKEN
          ? versionNumber.substring(
              0,
              versionNumber.indexOf(pkgUtils.VERSION_NUMBER_SEP + BuildNumberToken.NEXT_BUILD_NUMBER_TOKEN)
            )
          : versionNumber;

      // eslint-disable-next-line @typescript-eslint/no-unused-vars
      const { connection: c, project: p, profileApi: a, ...warnOptions } = options;
      this.logger.warn(warnOptions, messages.getMessage('defaultVersionName', [packageDescriptorJson.versionName]));
    }

    if (options.releasenotesurl) {
      packageDescriptorJson.releaseNotesUrl = options.releasenotesurl;
    }
    if (packageDescriptorJson.releaseNotesUrl && !SfdcUrl.isValidUrl(packageDescriptorJson.releaseNotesUrl)) {
      throw messages.createError('malformedUrl', ['releaseNotesUrl', packageDescriptorJson.releaseNotesUrl]);
    }

    if (options.postinstallurl) {
      packageDescriptorJson.postInstallUrl = options.postinstallurl;
    }
    if (packageDescriptorJson.postInstallUrl && !SfdcUrl.isValidUrl(packageDescriptorJson.postInstallUrl)) {
      throw messages.createError('malformedUrl', ['postInstallUrl', packageDescriptorJson.postInstallUrl]);
    }

    if (options.postinstallscript) {
      packageDescriptorJson.postInstallScript = options.postinstallscript;
    }
    if (options.uninstallscript) {
      packageDescriptorJson.uninstallScript = options.uninstallscript;
    }
  }

  // eslint-disable-next-line class-methods-use-this
  private validateVersionNumber(
    versionNumberString: string,
    supportedBuildNumberToken: string,
    supportedBuildNumberToken2?: string
  ): string {
    const versionNumber = VersionNumber.from(versionNumberString);
    // build number can be a number or valid token
    if (
      Number.isNaN(parseInt(`${versionNumber.build}`, 10)) &&
      versionNumber.build !== supportedBuildNumberToken &&
      versionNumber.build !== supportedBuildNumberToken2
    ) {
      if (supportedBuildNumberToken2) {
        throw messages.createError('errorInvalidBuildNumberForKeywords', [
          versionNumberString,
          supportedBuildNumberToken,
          supportedBuildNumberToken2,
        ]);
      } else {
        throw messages.createError('errorInvalidBuildNumber', [versionNumberString, supportedBuildNumberToken]);
      }
    }

    return versionNumberString;
  }

  private async validatePatchVersion(versionNumberString: string, packageId: string): Promise<void> {
    const query = `SELECT ContainerOptions FROM Package2 WHERE id ='${packageId}'`;
    const queryResult = await this.connection.tooling.query(query);

    if (queryResult.records === null || queryResult.records.length === 0) {
      throw messages.createError('errorInvalidPackageId', [packageId]);
    }

    // Enforce a patch version of zero (0) for Locked packages only
    if (queryResult.records[0].ContainerOptions === 'Locked') {
      const versionNumber = VersionNumber.from(versionNumberString);
      if (versionNumber.patch !== '0') {
        throw messages.createError('errorInvalidPatchNumber', [versionNumberString]);
      }
    }
  }

  // eslint-disable-next-line complexity
  private async getAncestorId(
    packageDescriptorJson: PackageDescriptorJson,
    project: SfProject,
    versionNumberString: string,
    skipAncestorCheck: boolean
  ): Promise<string> {
    // If an id property is present, use it.  Otherwise, look up the package id from the package property.
    const packageId =
      packageDescriptorJson.id ??
      project.getPackageIdFromAlias(packageDescriptorJson.package) ??
      packageDescriptorJson.package;

    // No need to proceed if Unlocked
    if ((await this.getPackageType()) === 'Unlocked') {
      return '';
    }

    let ancestorId = '';
    // ancestorID can be alias, 05i, or 04t;
    // validate and convert to 05i, as needed

    const versionNumber = VersionNumber.from(versionNumberString);

    let origSpecifiedAncestor = packageDescriptorJson.ancestorId;
    let highestReleasedVersion: PackagingSObjects.Package2Version = null;

    const explicitUseHighestRelease =
      packageDescriptorJson.ancestorId === BuildNumberToken.HIGHEST_VERSION_NUMBER_TOKEN ||
      packageDescriptorJson.ancestorVersion === BuildNumberToken.HIGHEST_VERSION_NUMBER_TOKEN;
    const explicitUseNoAncestor =
      packageDescriptorJson.ancestorId === BuildNumberToken.NONE_VERSION_NUMBER_TOKEN ||
      packageDescriptorJson.ancestorVersion === BuildNumberToken.NONE_VERSION_NUMBER_TOKEN;
    if (
      (explicitUseHighestRelease || explicitUseNoAncestor) &&
      packageDescriptorJson.ancestorId &&
      packageDescriptorJson.ancestorVersion
    ) {
      if (packageDescriptorJson.ancestorId !== packageDescriptorJson.ancestorVersion) {
        // both ancestorId and ancestorVersion specified, HIGHEST and/or NONE are used, the values disagree
        throw messages.createError('errorAncestorIdVersionHighestOrNoneMismatch', [
          packageDescriptorJson.ancestorId,
          packageDescriptorJson.ancestorVersion,
        ]);
      }
    }

    if (explicitUseNoAncestor && skipAncestorCheck) {
      return '';
    } else {
      const result = await this.getAncestorIdHighestRelease(
        packageId,
        versionNumberString,
        explicitUseHighestRelease,
        skipAncestorCheck
      );
      if (result.finalAncestorId) {
        return result.finalAncestorId;
      }
      highestReleasedVersion = result.highestReleasedVersion;
    }
    // at this point if explicitUseHighestRelease=true, we have returned the ancestorId or thrown an error
    // highestReleasedVersion should be null only if skipAncestorCheck or if there is no existing released package version

    if (!explicitUseNoAncestor && packageDescriptorJson.ancestorId) {
      ancestorId = project.getPackageIdFromAlias(packageDescriptorJson.ancestorId) ?? packageDescriptorJson.ancestorId;
      validateId([BY_LABEL.SUBSCRIBER_PACKAGE_VERSION_ID, BY_LABEL.PACKAGE_VERSION_ID], ancestorId);
      ancestorId = await getPackageVersionId(ancestorId, this.connection);
    }

    if (!explicitUseNoAncestor && packageDescriptorJson.ancestorVersion) {
      const regNumbers = new RegExp('^[0-9]+$');
      const versionNumberSplit = packageDescriptorJson.ancestorVersion.split(VERSION_NUMBER_SEP);
      if (
        versionNumberSplit.length < 3 ||
        versionNumberSplit.length > 4 ||
        !versionNumberSplit[0].match(regNumbers) ||
        !versionNumberSplit[1].match(regNumbers) ||
        !versionNumberSplit[2].match(regNumbers)
      ) {
        throw new Error(
          messages.getMessage('errorInvalidAncestorVersionFormat', [packageDescriptorJson.ancestorVersion])
        );
      }

      const query =
        'SELECT Id, IsReleased FROM Package2Version ' +
        `WHERE Package2Id = '${packageId}' AND MajorVersion = ${versionNumberSplit[0]} AND MinorVersion = ${versionNumberSplit[1]} AND PatchVersion = ${versionNumberSplit[2]}`;

      let queriedAncestorId: string;
      const ancestorVersionResult = await this.connection.tooling.query<PackagingSObjects.Package2Version>(query);
      if (!ancestorVersionResult || !ancestorVersionResult.totalSize) {
        throw messages.createError('errorNoMatchingAncestor', [packageDescriptorJson.ancestorVersion, packageId]);
      } else {
        const releasedAncestor = ancestorVersionResult.records.find((rec) => rec.IsReleased === true);
        if (!releasedAncestor) {
          throw messages.createError('errorAncestorNotReleased', [packageDescriptorJson.ancestorVersion]);
        } else {
          queriedAncestorId = releasedAncestor.Id;
        }
      }

      // check for discrepancy between queried ancestorId and descriptor's ancestorId
      if (packageDescriptorJson?.ancestorId && ancestorId !== queriedAncestorId) {
        throw messages.createError('errorAncestorIdVersionMismatch', [
          packageDescriptorJson.ancestorVersion,
          packageDescriptorJson.ancestorId,
        ]);
      }
      ancestorId = queriedAncestorId;
      origSpecifiedAncestor = packageDescriptorJson.ancestorVersion;
    }

    return this.validateAncestorId(
      ancestorId,
      highestReleasedVersion,
      explicitUseNoAncestor,
      versionNumber.patch !== '0',
      skipAncestorCheck,
      origSpecifiedAncestor
    );
  }

  // eslint-disable-next-line class-methods-use-this
  private validateAncestorId(
    ancestorId: string,
    highestReleasedVersion: PackagingSObjects.Package2Version,
    explicitUseNoAncestor: boolean,
    isPatch: boolean,
    skipAncestorCheck: boolean,
    origSpecifiedAncestor: string
  ): string {
    if (explicitUseNoAncestor) {
      if (!highestReleasedVersion) {
        return '';
      } else {
        // the explicitUseNoAncestor && skipAncestorCheck case is handled above
        throw messages.createError('errorAncestorNoneNotAllowed', [getPackageVersionNumber(highestReleasedVersion)]);
      }
    }
    if (!isPatch && !skipAncestorCheck) {
      if (highestReleasedVersion) {
        if (highestReleasedVersion.Id !== ancestorId) {
          throw messages.createError('errorAncestorNotHighest', [
            origSpecifiedAncestor,
            getPackageVersionNumber(highestReleasedVersion),
          ]);
        }
      } else {
        // looks like the initial version:create - allow
        ancestorId = '';
      }
    }
    return ancestorId;
  }

  private async getAncestorIdHighestRelease(
    packageId: string,
    versionNumberString: string,
    explicitUseHighestRelease: boolean,
    skipAncestorCheck: boolean
  ): Promise<{ finalAncestorId: string; highestReleasedVersion: PackagingSObjects.Package2Version }> {
    type Package2VersionResult = Partial<
      Pick<
        PackagingSObjects.Package2Version,
        'Id' | 'SubscriberPackageVersionId' | 'MajorVersion' | 'MinorVersion' | 'PatchVersion'
      >
    >;

    const versionNumber = versionNumberString.split(VERSION_NUMBER_SEP);
    const isPatch = versionNumber[2] !== '0';

    const result: { finalAncestorId: string; highestReleasedVersion: PackagingSObjects.Package2Version } = {
      finalAncestorId: null,
      highestReleasedVersion: null,
    };

    if (isPatch && explicitUseHighestRelease) {
      // based on server-side validation, whatever ancestor is specified for a patch is
      // tightly controlled; therefore we only need concern ourselves if explicitUseHighestRelease == true;
      // equally applies when skipAncestorCheck == true

      // gather appropriate matching major.minor.0
      const query =
        `SELECT Id FROM Package2Version WHERE Package2Id = '${packageId}' ` +
        'AND IsReleased = True AND IsDeprecated = False AND PatchVersion = 0 ' +
        `AND MajorVersion = ${versionNumber[0]} AND MinorVersion = ${versionNumber[1]} ` +
        'ORDER BY MajorVersion Desc, MinorVersion Desc, PatchVersion Desc, BuildNumber Desc LIMIT 1';
      const majorMinorVersionResult = await this.connection.tooling.query<Package2VersionResult>(query);
      const majorMinorVersionRecords = majorMinorVersionResult.records;
      if (majorMinorVersionRecords && majorMinorVersionRecords?.length === 1 && majorMinorVersionRecords[0]) {
        result.finalAncestorId = majorMinorVersionRecords[0].Id;
      } else {
        const majorMinorNotFound = `${versionNumber[0]}.${versionNumber[1]}.0`;
        throw messages.createError('errorNoMatchingMajorMinorForPatch', [majorMinorNotFound]);
      }
    } else if (!isPatch && (explicitUseHighestRelease || !skipAncestorCheck)) {
      // ancestor must be set to latest released major.minor version
      const query =
        'SELECT Id, SubscriberPackageVersionId, MajorVersion, MinorVersion, PatchVersion FROM Package2Version ' +
        `WHERE Package2Id = '${packageId}' AND IsReleased = True AND IsDeprecated = False AND PatchVersion = 0 ` +
        'ORDER BY MajorVersion Desc, MinorVersion Desc, PatchVersion Desc, BuildNumber Desc LIMIT 1';
      const highestVersionResult = await this.connection.tooling.query<Package2VersionResult>(query);
      const highestVersionRecords = highestVersionResult.records;
      if (highestVersionRecords?.[0]) {
        result.highestReleasedVersion = highestVersionRecords[0] as PackagingSObjects.Package2Version;
        if (explicitUseHighestRelease) {
          result.finalAncestorId = result.highestReleasedVersion.Id;
        }
      } else if (explicitUseHighestRelease) {
        // there is no eligible ancestor version
        throw messages.createError('errorNoMatchingAncestor', [versionNumberString, packageId]);
      }
    }
    return result;
  }
}<|MERGE_RESOLUTION|>--- conflicted
+++ resolved
@@ -23,11 +23,7 @@
 import SettingsGenerator from '@salesforce/core/lib/org/scratchOrgSettingsGenerator';
 import * as xml2js from 'xml2js';
 import { PackageDirDependency } from '@salesforce/core/lib/sfProject';
-<<<<<<< HEAD
 import { cloneJson } from '@salesforce/kit';
-import { uniqid } from '../utils/uniqid';
-=======
->>>>>>> 5c387ffd
 import * as pkgUtils from '../utils/packageUtils';
 import {
   MDFolderForArtifactOptions,
