--- conflicted
+++ resolved
@@ -13,11 +13,7 @@
   PackageVersionCreateRequestResult,
   PackageVersionOptions,
   PackageVersionReportResult,
-<<<<<<< HEAD
   PackageVersionUpdateOptions,
-  PackagingSObjects,
-=======
->>>>>>> 503b3f7c
 } from '../interfaces';
 import {
   applyErrorAction,
