/*
 * Copyright (c) 2022, salesforce.com, inc.
 * All rights reserved.
 * Licensed under the BSD 3-Clause license.
 * For full license text, see LICENSE.txt file in the repo root or https://opensource.org/licenses/BSD-3-Clause
 */
<<<<<<< HEAD
import { Messages, sfdc, SfProject } from '@salesforce/core';
=======
import { Messages, sfdc, SfError } from '@salesforce/core';
>>>>>>> c5114d07
import { AsyncCreatable, Duration } from '@salesforce/kit';
import { QueryResult } from 'jsforce';
import { Optional } from '@salesforce/ts-types';
import {
  IPackage,
  PackageOptions,
  PackagingSObjects,
  PackageInstallOptions,
  PackageInstallCreateRequest,
  PackageIdType,
<<<<<<< HEAD
  ConvertPackageOptions,
  PackageVersionCreateRequestResult,
=======
  PackageSaveResult,
  PackageUpdateOptions,
>>>>>>> c5114d07
} from '../interfaces';
import { listPackages } from './packageList';
import { getExternalSites, getStatus, installPackage, waitForPublish } from './packageInstall';
import { convertPackage } from './packageConvert';

type PackageInstallRequest = PackagingSObjects.PackageInstallRequest;

const packagePrefixes = {
  PackageId: '0Ho',
  SubscriberPackageVersionId: '04t',
  PackageInstallRequestId: '0Hf',
  PackageUninstallRequestId: '06y',
};

Messages.importMessagesDirectory(__dirname);
const messages = Messages.loadMessages('@salesforce/packaging', 'package');

/**
 * Package class.
 *
 * This class provides the base implementation for a package.
 */
export class Package extends AsyncCreatable<PackageOptions> implements IPackage {
  public constructor(private options: PackageOptions) {
    super(options);
  }

  /**
   * Given a Salesforce ID for a package resource and the type of resource,
   * ensures the ID is valid.
   *
   * Valid ID types and prefixes for packaging resources:
   * 1. package ID (0Ho)
   * 2. subscriber package version ID (04t)
   * 3. package install request ID (0Hf)
   * 4. package uninstall request ID (06y)
   *
   * @param id Salesforce ID for a specific package resource
   * @param type The type of package ID
   */
  public static validateId(id: string, type: PackageIdType): void {
    const prefix = packagePrefixes[type];
    if (!id.startsWith(prefix)) {
      throw messages.createError('invalidPackageId', [type, id, prefix]);
    }
    if (!sfdc.validateSalesforceId(id)) {
      throw messages.createError('invalidIdLength', [type, id]);
    }
  }

  public async convert(
    pkgId: string,
    options: ConvertPackageOptions,
    project?: SfProject
  ): Promise<PackageVersionCreateRequestResult> {
    return await convertPackage(pkgId, this.options.connection, options, project);
  }

  public create(): Promise<void> {
    return Promise.resolve(undefined);
  }

  public delete(): Promise<void> {
    return Promise.resolve(undefined);
  }

  public async install(
    pkgInstallCreateRequest: PackageInstallCreateRequest,
    options?: PackageInstallOptions
  ): Promise<PackageInstallRequest> {
    return installPackage(this.options.connection, pkgInstallCreateRequest, options);
  }

  public async getInstallStatus(installRequestId: string): Promise<PackageInstallRequest> {
    return getStatus(this.options.connection, installRequestId);
  }

  public list(): Promise<QueryResult<PackagingSObjects.Package2>> {
    return listPackages(this.options.connection);
  }

  public uninstall(): Promise<void> {
    return Promise.resolve(undefined);
  }

  public async update(options: PackageUpdateOptions): Promise<PackageSaveResult> {
    // filter out any undefined values and their keys
    Object.keys(options).forEach((key) => options[key] === undefined && delete options[key]);

    const result = await this.options.connection.tooling.update('Package2', options);
    if (!result.success) {
      throw new SfError(result.errors.join(', '));
    }
    return result;
  }

  public async getPackage(packageId: string): Promise<PackagingSObjects.Package2> {
    const package2 = await this.options.connection.tooling.sobject('Package2').retrieve(packageId);
    return package2 as unknown as PackagingSObjects.Package2;
  }

  public async getExternalSites(
    subscriberPackageVersionId: string,
    installationKey?: string
  ): Promise<Optional<string[]>> {
    return getExternalSites(this.options.connection, subscriberPackageVersionId, installationKey);
  }

  public async waitForPublish(
    subscriberPackageVersionId: string,
    timeout: number | Duration,
    installationKey?: string
  ): Promise<void> {
    return waitForPublish(this.options.connection, subscriberPackageVersionId, timeout, installationKey);
  }

  protected init(): Promise<void> {
    return Promise.resolve(undefined);
  }
}<|MERGE_RESOLUTION|>--- conflicted
+++ resolved
@@ -4,11 +4,7 @@
  * Licensed under the BSD 3-Clause license.
  * For full license text, see LICENSE.txt file in the repo root or https://opensource.org/licenses/BSD-3-Clause
  */
-<<<<<<< HEAD
-import { Messages, sfdc, SfProject } from '@salesforce/core';
-=======
-import { Messages, sfdc, SfError } from '@salesforce/core';
->>>>>>> c5114d07
+import { Messages, sfdc, SfError, SfProject } from '@salesforce/core';
 import { AsyncCreatable, Duration } from '@salesforce/kit';
 import { QueryResult } from 'jsforce';
 import { Optional } from '@salesforce/ts-types';
@@ -19,13 +15,10 @@
   PackageInstallOptions,
   PackageInstallCreateRequest,
   PackageIdType,
-<<<<<<< HEAD
   ConvertPackageOptions,
   PackageVersionCreateRequestResult,
-=======
   PackageSaveResult,
   PackageUpdateOptions,
->>>>>>> c5114d07
 } from '../interfaces';
 import { listPackages } from './packageList';
 import { getExternalSites, getStatus, installPackage, waitForPublish } from './packageInstall';
