/*
 * Copyright (c) 2024, salesforce.com, inc.
 * All rights reserved.
 * Licensed under the BSD 3-Clause license.
 * For full license text, see LICENSE.txt file in the repo root or https://opensource.org/licenses/BSD-3-Clause
 */
import util from 'node:util';
import { Connection, SfProject } from '@salesforce/core';
import { Schema } from '@jsforce/jsforce-node';
import { PackagePushRequestListQueryOptions, PackagePushRequestListResult } from '../interfaces';
import { applyErrorAction, massageErrorMessage } from '../utils/packageUtils';

export type PackagePushRequestListOptions = {
  connection: Connection;
  packageId: string;
  project?: SfProject;
};

export class PackagePushUpgrade {
  public constructor() {}

  public static async list(
    connection: Connection,
    options?: PackagePushRequestListQueryOptions
  ): Promise<PackagePushRequestListResult[]> {
    try {
      const whereClause = constructWhereList(options);
      return await queryList(util.format(getListQuery(), whereClause), connection);
    } catch (err) {
      if (err instanceof Error) {
        throw applyErrorAction(massageErrorMessage(err));
      }
      throw err;
    }
  }
}

async function queryList(query: string, connection: Connection): Promise<PackagePushRequestListResult[]> {
  type QueryRecord = PackagePushRequestListResult & Schema;
  const queryResult = await connection.autoFetchQuery<QueryRecord>(query, { tooling: true });

  return (queryResult.records ? queryResult.records : []).map((record) => ({
    PushRequestId: record?.PushRequestId,
    PackageVersionId: record?.PackageVersionId,
    PushRequestStatus: record?.PushRequestStatus,
    PushRequestScheduledDateTime: 'test',
    NumOrgsScheduled: 0,
    NumOrgsUpgradedFail: 0,
    NumOrgsUpgradedSuccess: 0,
  }));
}

function constructWhereList(options?: PackagePushRequestListQueryOptions): string {
  const where: string[] = [];

  if (options?.packageId) {
    where.push(`MetadataPackageVersion.MetadataPackage = '${options.packageId}'`);
  }
  return where.length > 0 ? `WHERE ${where.join(' AND ')}` : '';
}

function getListQuery(): string {
<<<<<<< HEAD
  return 'SELECT Id, PackageVersion, Status' + 'FROM PackagePushRequest ' + '%s'; // WHERE, if applicable
=======
  // WHERE, if applicable
  return 'SELECT Id, PackageVersion, Status' + 'FROM PackagePushRequest ' + '%s';
>>>>>>> 384c141c
}<|MERGE_RESOLUTION|>--- conflicted
+++ resolved
@@ -60,10 +60,6 @@
 }
 
 function getListQuery(): string {
-<<<<<<< HEAD
-  return 'SELECT Id, PackageVersion, Status' + 'FROM PackagePushRequest ' + '%s'; // WHERE, if applicable
-=======
   // WHERE, if applicable
   return 'SELECT Id, PackageVersion, Status' + 'FROM PackagePushRequest ' + '%s';
->>>>>>> 384c141c
 }