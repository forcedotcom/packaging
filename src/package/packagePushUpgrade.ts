--- conflicted
+++ resolved
@@ -189,7 +189,6 @@
     }
   }
 
-<<<<<<< HEAD
   public static async abort(connection: Connection, options: PackagePushRequestAbortQueryOptions): Promise<boolean> {
     try {
       // Fetch the current status of the PackagePushRequest
@@ -226,13 +225,10 @@
     }
   }
 
-  private static async writeJobErrorsToFile(pushRequestId: string, jobErrors: string): Promise<string> {
-=======
   private static async writeJobErrorsToFile(
     pushRequestId: string,
     jobErrors: IngestJobV2FailedResults<Schema>
   ): Promise<string> {
->>>>>>> 1827d479
     const outputDir = path.join(process.cwd(), 'job_errors');
     const outputFile = path.join(outputDir, `push_request_${pushRequestId}_errors.log`);
 
