--- conflicted
+++ resolved
@@ -30,7 +30,7 @@
   };
 };
 
-<<<<<<< HEAD
+
 export type BundleInstallOptions = {
   connection: Connection;
   project: SfProject;
@@ -41,6 +41,5 @@
     frequency: Duration;
   };
 };
-=======
-export type BundleSaveResult = SaveResult;
->>>>>>> 53ef8e61
+
+export type BundleSaveResult = SaveResult;