--- conflicted
+++ resolved
@@ -199,25 +199,6 @@
 }
 
 /**
-<<<<<<< HEAD
- * Given 0Ho the package type type (Managed, Unlocked, Locked(deprecated?))
- *
- * @param packageId the 0Ho
- * @param connection For tooling query
- * @throws Error with message when package2 cannot be found
- */
-export async function getPackageType(packageId: string, connection: Connection): Promise<PackageType> {
-  const query = `SELECT ContainerOptions FROM Package2 WHERE id ='${packageId}'`;
-
-  const queryResult = await connection.tooling.query<Pick<PackagingSObjects.Package2, 'ContainerOptions'>>(query);
-  if (queryResult.records.length === 0) {
-    throw messages.createError('malformedPackageIdMessage', [packageId]);
-  }
-  return queryResult.records[0].ContainerOptions;
-}
-/**
-=======
->>>>>>> 8ef35138
  * Get the ContainerOptions for the specified Package2 (0Ho) IDs.
  *
  * @return Map of 0Ho id to container option api value
