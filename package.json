{
  "name": "@salesforce/packaging",
  "version": "3.5.25",
  "description": "Packaging library for the Salesforce packaging platform",
  "main": "lib/exported",
  "types": "lib/exported.d.ts",
  "license": "BSD-3-Clause",
  "repository": "forcedotcom/packaging",
  "scripts": {
    "build": "wireit",
    "clean": "sf-clean",
    "clean-all": "sf-clean all",
    "compile": "wireit",
    "docs": "sf-docs",
    "format": "wireit",
    "link-check": "wireit",
    "lint": "wireit",
    "lint-fix": "yarn sf-lint --fix",
    "postcompile": "tsc -p test",
    "prepack": "sf-prepack",
    "prepare": "sf-install",
    "repl": "node --inspect ./scripts/repl.js",
    "test": "wireit",
    "test:nuts": "nyc mocha \"**/*.nut.ts\" --slow 4500 --timeout 1800000 --parallel --jobs 20",
    "test:only": "wireit"
  },
  "keywords": [
    "force",
    "salesforce",
    "sfdx",
    "salesforcedx",
    "packaging"
  ],
  "engines": {
    "node": ">=18.0.0"
  },
  "files": [
    "docs",
    "lib",
    "messages",
    "!lib/**/*.map"
  ],
  "dependencies": {
    "@jsforce/jsforce-node": "^3.2.0",
<<<<<<< HEAD
    "@salesforce/core": "7.3.12-qa.1",
    "@salesforce/kit": "^3.1.2",
    "@salesforce/schemas": "^1.9.0",
    "@salesforce/source-deploy-retrieve": "^11.6.6",
=======
    "@salesforce/core": "^7.3.12",
    "@salesforce/kit": "^3.1.2",
    "@salesforce/schemas": "^1.9.0",
    "@salesforce/source-deploy-retrieve": "^11.6.5",
>>>>>>> aef407b9
    "@salesforce/ts-types": "^2.0.9",
    "@salesforce/types": "^1.1.0",
    "fast-xml-parser": "^4.4.0",
    "globby": "^11",
    "graphology": "^0.25.4",
    "graphology-traversal": "^0.3.1",
    "graphology-types": "^0.24.7",
    "jszip": "^3.10.1",
    "object-treeify": "^2"
  },
  "devDependencies": {
    "@salesforce/cli-plugins-testkit": "^5.3.8",
    "@salesforce/dev-scripts": "^9.1.2",
    "@types/globby": "^9.1.0",
    "@types/jszip": "^3.4.1",
    "eslint-plugin-sf-plugin": "^1.18.5",
    "shelljs": "0.8.5",
    "ts-node": "^10.9.2",
    "typescript": "^5.4.5"
  },
  "publishConfig": {
    "access": "public"
  },
  "wireit": {
    "build": {
      "dependencies": [
        "compile",
        "lint"
      ]
    },
    "compile": {
      "command": "tsc -p . --pretty --incremental",
      "files": [
        "src/**/*.ts",
        "**/tsconfig.json",
        "messages/**"
      ],
      "output": [
        "lib/**",
        "*.tsbuildinfo"
      ],
      "clean": "if-file-deleted"
    },
    "format": {
      "command": "prettier --write \"+(src|test|schemas)/**/*.+(ts|js|json)|command-snapshot.json\"",
      "files": [
        "src/**/*.ts",
        "test/**/*.ts",
        "schemas/**/*.json",
        "command-snapshot.json",
        ".prettier*"
      ],
      "output": []
    },
    "lint": {
      "command": "eslint src test --color --cache --cache-location .eslintcache",
      "files": [
        "src/**/*.ts",
        "test/**/*.ts",
        "messages/**",
        "**/.eslint*",
        "**/tsconfig.json"
      ],
      "output": []
    },
    "test:compile": {
      "command": "tsc -p \"./test\" --pretty",
      "files": [
        "test/**/*.ts",
        "**/tsconfig.json"
      ],
      "output": []
    },
    "test": {
      "dependencies": [
        "test:only",
        "test:compile",
        "link-check"
      ]
    },
    "test:only": {
      "command": "nyc mocha \"test/**/*.test.ts\"",
      "env": {
        "FORCE_COLOR": "2"
      },
      "files": [
        "test/**/*.ts",
        "src/**/*.ts",
        "**/tsconfig.json",
        ".mocha*",
        "!*.nut.ts",
        ".nycrc"
      ],
      "output": []
    },
    "link-check": {
      "command": "node -e \"process.exit(process.env.CI ? 0 : 1)\" || linkinator \"**/*.md\" --skip \"CHANGELOG.md|node_modules|test/|confluence.internal.salesforce.com|my.salesforce.com|%s\" --markdown --retry --directory-listing --verbosity error",
      "files": [
        "./*.md",
        "./!(CHANGELOG).md",
        "messages/**/*.md"
      ],
      "output": []
    }
  }
}<|MERGE_RESOLUTION|>--- conflicted
+++ resolved
@@ -42,17 +42,10 @@
   ],
   "dependencies": {
     "@jsforce/jsforce-node": "^3.2.0",
-<<<<<<< HEAD
     "@salesforce/core": "7.3.12-qa.1",
     "@salesforce/kit": "^3.1.2",
     "@salesforce/schemas": "^1.9.0",
     "@salesforce/source-deploy-retrieve": "^11.6.6",
-=======
-    "@salesforce/core": "^7.3.12",
-    "@salesforce/kit": "^3.1.2",
-    "@salesforce/schemas": "^1.9.0",
-    "@salesforce/source-deploy-retrieve": "^11.6.5",
->>>>>>> aef407b9
     "@salesforce/ts-types": "^2.0.9",
     "@salesforce/types": "^1.1.0",
     "fast-xml-parser": "^4.4.0",
