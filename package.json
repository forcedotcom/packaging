--- conflicted
+++ resolved
@@ -38,13 +38,8 @@
     "!lib/**/*.map"
   ],
   "dependencies": {
-<<<<<<< HEAD
-    "@oclif/core": "^1.26.2",
+    "@oclif/core": "^2.8.2",
     "@salesforce/core": "^3.35.0",
-=======
-    "@oclif/core": "^2.8.2",
-    "@salesforce/core": "^3.34.8",
->>>>>>> 3bfdcc39
     "@salesforce/kit": "^1.9.2",
     "@salesforce/schemas": "^1.5.1",
     "@salesforce/source-deploy-retrieve": "^8.0.3",
