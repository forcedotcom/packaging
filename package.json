--- conflicted
+++ resolved
@@ -38,11 +38,7 @@
     "!lib/**/*.map"
   ],
   "dependencies": {
-<<<<<<< HEAD
     "@oclif/core": "^2.8.2",
-=======
-    "@oclif/core": "^1.26.2",
->>>>>>> dde1a059
     "@salesforce/core": "^3.34.6",
     "@salesforce/kit": "^1.9.2",
     "@salesforce/schemas": "^1.5.1",
@@ -55,11 +51,7 @@
     "graphology-traversal": "^0.3.1",
     "graphology-types": "^0.24.7",
     "js2xmlparser": "^4.0.2",
-<<<<<<< HEAD
     "jsforce": "2.0.0-beta.20",
-=======
-    "jsforce": "2.0.0-beta.21",
->>>>>>> dde1a059
     "jszip": "^3.10.1",
     "mkdirp": "1.0.4",
     "ts-retry-promise": "^0.7.0",
@@ -75,13 +67,8 @@
     "@types/globby": "^9.1.0",
     "@types/jszip": "^3.4.1",
     "@types/xml2js": "^0.4.11",
-<<<<<<< HEAD
     "@typescript-eslint/eslint-plugin": "^5.58.0",
     "@typescript-eslint/parser": "^5.58.0",
-=======
-    "@typescript-eslint/eslint-plugin": "^5.40.1",
-    "@typescript-eslint/parser": "5.58.0",
->>>>>>> dde1a059
     "chai": "^4.3.7",
     "commitizen": "^4.2.6",
     "eslint": "^8.36.0",
