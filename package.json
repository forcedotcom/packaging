--- conflicted
+++ resolved
@@ -67,16 +67,11 @@
     "@types/globby": "^9.1.0",
     "@types/jszip": "^3.4.1",
     "@types/xml2js": "^0.4.11",
-<<<<<<< HEAD
     "@typescript-eslint/eslint-plugin": "^5.57.0",
-    "@typescript-eslint/parser": "^5.57.0",
-=======
-    "@typescript-eslint/eslint-plugin": "^5.40.1",
-    "@typescript-eslint/parser": "5.57.1",
->>>>>>> 90edcb62
+    "@typescript-eslint/parser": "^5.57.1",
     "chai": "^4.3.7",
-    "commitizen": "^4.3.0",
-    "eslint": "^8.37.0",
+    "commitizen": "^4.2.6",
+    "eslint": "^8.36.0",
     "eslint-config-prettier": "^8.8.0",
     "eslint-config-salesforce": "^1.1.1",
     "eslint-config-salesforce-license": "^0.2.0",
