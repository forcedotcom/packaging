{
  "name": "@salesforce/packaging",
  "version": "4.12.0",
  "description": "Packaging library for the Salesforce packaging platform",
  "main": "lib/exported",
  "types": "lib/exported.d.ts",
  "license": "Apache-2.0",
  "repository": "forcedotcom/packaging",
  "scripts": {
    "build": "wireit",
    "clean": "sf-clean",
    "clean-all": "sf-clean all",
    "compile": "wireit",
    "docs": "sf-docs",
    "fix-license": "eslint src test --fix --rule \"header/header: [2]\"",
    "format": "wireit",
    "link-check": "wireit",
    "lint": "wireit",
    "lint-fix": "yarn sf-lint --fix",
    "postcompile": "tsc -p test",
    "prepack": "sf-prepack",
    "prepare": "sf-install",
    "repl": "node --inspect ./scripts/repl.js",
    "test": "wireit",
    "test:nuts": "nyc mocha \"**/*.nut.ts\" --slow 4500 --timeout 1800000 --parallel --jobs 20",
    "test:only": "wireit"
  },
  "keywords": [
    "force",
    "salesforce",
    "sfdx",
    "salesforcedx",
    "packaging"
  ],
  "engines": {
    "node": ">=18.0.0"
  },
  "files": [
    "docs",
    "lib",
    "messages",
    "!lib/**/*.map"
  ],
  "dependencies": {
<<<<<<< HEAD
    "@jsforce/jsforce-node": "^3.10.4",
    "@salesforce/core": "^8.23.0",
    "@salesforce/kit": "^3.2.3",
    "@salesforce/schemas": "^1.10.2",
=======
    "@jsforce/jsforce-node": "^3.6.5",
    "@salesforce/core": "^8.18.5",
    "@salesforce/kit": "^3.2.3",
    "@salesforce/schemas": "^1.9.1",
>>>>>>> 4c0b44f5
    "@salesforce/source-deploy-retrieve": "^12.16.9",
    "@salesforce/ts-types": "^2.0.11",
    "@salesforce/types": "^1.2.0",
    "fast-xml-parser": "^4.5.0",
    "globby": "^11",
    "graphology": "^0.25.4",
    "graphology-traversal": "^0.3.1",
    "graphology-types": "^0.24.7",
    "jszip": "^3.10.1",
    "object-treeify": "^2"
  },
  "devDependencies": {
    "@salesforce/cli-plugins-testkit": "^5.3.33",
    "@salesforce/dev-scripts": "^11.0.2",
    "@types/globby": "^9.1.0",
    "@types/jszip": "^3.4.1",
    "eslint-plugin-sf-plugin": "^1.20.8",
    "shelljs": "0.8.5",
    "ts-node": "^10.9.2",
    "typescript": "^5.5.4"
  },
  "resolutions": {
    "@jsforce/jsforce-node/node-fetch/whatwg-url": "^14.0.0"
  },
  "publishConfig": {
    "access": "public"
  },
  "wireit": {
    "build": {
      "dependencies": [
        "compile",
        "lint"
      ]
    },
    "compile": {
      "command": "tsc -p . --pretty --incremental",
      "files": [
        "src/**/*.ts",
        "**/tsconfig.json",
        "messages/**"
      ],
      "output": [
        "lib/**",
        "*.tsbuildinfo"
      ],
      "clean": "if-file-deleted"
    },
    "format": {
      "command": "prettier --write \"+(src|test|schemas)/**/*.+(ts|js|json)|command-snapshot.json\"",
      "files": [
        "src/**/*.ts",
        "test/**/*.ts",
        "schemas/**/*.json",
        "command-snapshot.json",
        ".prettier*"
      ],
      "output": []
    },
    "lint": {
      "command": "eslint src test --color --cache --cache-location .eslintcache",
      "files": [
        "src/**/*.ts",
        "test/**/*.ts",
        "messages/**",
        "**/.eslint*",
        "**/tsconfig.json"
      ],
      "output": []
    },
    "test:compile": {
      "command": "tsc -p \"./test\" --pretty",
      "files": [
        "test/**/*.ts",
        "**/tsconfig.json"
      ],
      "output": []
    },
    "test": {
      "dependencies": [
        "test:only",
        "test:compile",
        "link-check"
      ]
    },
    "test:only": {
      "command": "nyc mocha \"test/**/*.test.ts\"",
      "env": {
        "FORCE_COLOR": "2"
      },
      "files": [
        "test/**/*.ts",
        "src/**/*.ts",
        "**/tsconfig.json",
        ".mocha*",
        "!*.nut.ts",
        ".nycrc"
      ],
      "output": []
    },
    "link-check": {
      "command": "node -e \"process.exit(process.env.CI ? 0 : 1)\" || linkinator \"**/*.md\" --skip \"CHANGELOG.md|node_modules|test/|confluence.internal.salesforce.com|my.salesforce.com|localhost|%s\" --markdown --retry --directory-listing --verbosity error",
      "files": [
        "./*.md",
        "./!(CHANGELOG).md",
        "messages/**/*.md"
      ],
      "output": []
    }
  }
}<|MERGE_RESOLUTION|>--- conflicted
+++ resolved
@@ -42,17 +42,10 @@
     "!lib/**/*.map"
   ],
   "dependencies": {
-<<<<<<< HEAD
     "@jsforce/jsforce-node": "^3.10.4",
     "@salesforce/core": "^8.23.0",
     "@salesforce/kit": "^3.2.3",
     "@salesforce/schemas": "^1.10.2",
-=======
-    "@jsforce/jsforce-node": "^3.6.5",
-    "@salesforce/core": "^8.18.5",
-    "@salesforce/kit": "^3.2.3",
-    "@salesforce/schemas": "^1.9.1",
->>>>>>> 4c0b44f5
     "@salesforce/source-deploy-retrieve": "^12.16.9",
     "@salesforce/ts-types": "^2.0.11",
     "@salesforce/types": "^1.2.0",
