{
  "name": "@salesforce/packaging",
<<<<<<< HEAD
  "version": "2.0.0",
=======
  "version": "1.6.2",
>>>>>>> cafec417
  "description": "Packaging library for the Salesforce packaging platform",
  "main": "lib/exported",
  "types": "lib/exported.d.ts",
  "license": "BSD-3-Clause",
  "repository": "forcedotcom/packaging",
  "scripts": {
    "build": "wireit",
    "ci-docs": "yarn sf-ci-docs",
    "clean": "sf-clean",
    "clean-all": "sf-clean all",
    "compile": "wireit",
    "docs": "sf-docs",
    "format": "wireit",
    "lint": "wireit",
    "lint-fix": "yarn sf-lint --fix",
    "postcompile": "tsc -p test",
    "prepack": "sf-prepack",
    "prepare": "sf-install",
    "repl": "node --inspect ./scripts/repl.js",
    "test": "wireit",
    "test:nuts": "nyc mocha \"**/*.nut.ts\" --slow 4500 --timeout 1800000 --parallel --jobs 20",
    "test:only": "wireit"
  },
  "keywords": [
    "force",
    "salesforce",
    "sfdx",
    "salesforcedx",
    "packaging"
  ],
  "engines": {
    "node": ">=16.0.0"
  },
  "files": [
    "docs",
    "lib",
    "messages",
    "!lib/**/*.map"
  ],
  "dependencies": {
    "@oclif/core": "^2.8.5",
<<<<<<< HEAD
    "@salesforce/core": "^3.36.1",
    "@salesforce/kit": "^3.0.1",
    "@salesforce/source-deploy-retrieve": "^8.5.1",
    "@salesforce/ts-types": "^2.0.2",
=======
    "@salesforce/core": "^3.36.2",
    "@salesforce/kit": "^1.9.2",
    "@salesforce/schemas": "^1.5.1",
    "@salesforce/source-deploy-retrieve": "^8.6.0",
    "@salesforce/ts-types": "^1.7.3",
>>>>>>> cafec417
    "@xmldom/xmldom": "^0.8.7",
    "debug": "^4.3.4",
    "globby": "^11",
    "graphology": "^0.25.1",
    "graphology-traversal": "^0.3.1",
    "graphology-types": "^0.24.7",
    "js2xmlparser": "^4.0.2",
    "jsforce": "^2.0.0-beta.23",
    "jszip": "^3.10.1",
    "ts-retry-promise": "^0.7.0",
    "xml2js": "^0.5.0"
  },
  "devDependencies": {
    "@salesforce/cli-plugins-testkit": "^3.4.0",
<<<<<<< HEAD
    "@salesforce/dev-config": "^4.0.1",
    "@salesforce/dev-scripts": "^5.0.1",
    "@salesforce/prettier-config": "^0.0.2",
    "@salesforce/ts-sinon": "^1.4.6",
=======
    "@salesforce/dev-config": "^3.1.0",
    "@salesforce/dev-scripts": "^4.3.1",
    "@salesforce/prettier-config": "^0.0.3",
    "@salesforce/ts-sinon": "^1.4.7",
>>>>>>> cafec417
    "@types/debug": "4.1.7",
    "@types/globby": "^9.1.0",
    "@types/jszip": "^3.4.1",
    "@types/xml2js": "^0.4.11",
    "@typescript-eslint/eslint-plugin": "^5.59.6",
    "@typescript-eslint/parser": "^5.59.6",
    "chai": "^4.3.7",
<<<<<<< HEAD
    "eslint": "^8.40.0",
=======
    "commitizen": "^4.2.6",
    "eslint": "^8.41.0",
>>>>>>> cafec417
    "eslint-config-prettier": "^8.8.0",
    "eslint-config-salesforce": "^2.0.1",
    "eslint-config-salesforce-license": "^0.2.0",
    "eslint-config-salesforce-typescript": "^1.1.1",
    "eslint-plugin-header": "3.1.1",
    "eslint-plugin-import": "^2.27.5",
    "eslint-plugin-jsdoc": "^44.2.4",
    "eslint-plugin-sf-plugin": "^1.15.2",
    "husky": "^8.0.3",
    "mocha": "^10.2.0",
    "nyc": "^15.1.0",
    "prettier": "^2.8.8",
    "pretty-quick": "^3.1.3",
    "shelljs": "0.8.5",
    "sinon": "14.0.2",
    "ts-node": "^10.9.1",
    "typescript": "4.9.5",
    "wireit": "^0.9.5"
  },
  "publishConfig": {
    "access": "public"
  },
  "wireit": {
    "build": {
      "dependencies": [
        "compile",
        "lint"
      ]
    },
    "compile": {
      "command": "tsc -p . --pretty --incremental",
      "files": [
        "src/**/*.ts",
        "**/tsconfig.json",
        "messages/**"
      ],
      "output": [
        "lib/**",
        "*.tsbuildinfo"
      ],
      "clean": "if-file-deleted"
    },
    "format": {
      "command": "prettier --write \"+(src|test|schemas)/**/*.+(ts|js|json)|command-snapshot.json\"",
      "files": [
        "src/**/*.ts",
        "test/**/*.ts",
        "schemas/**/*.json",
        "command-snapshot.json",
        ".prettier*"
      ],
      "output": []
    },
    "lint": {
      "command": "eslint src test --color --cache --cache-location .eslintcache",
      "files": [
        "src/**/*.ts",
        "test/**/*.ts",
        "messages/**",
        "**/.eslint*",
        "**/tsconfig.json"
      ],
      "output": []
    },
    "test:compile": {
      "command": "tsc -p \"./test\" --pretty",
      "files": [
        "test/**/*.ts",
        "**/tsconfig.json"
      ],
      "output": []
    },
    "test": {
      "dependencies": [
        "test:only",
        "test:compile"
      ]
    },
    "test:only": {
      "command": "nyc mocha \"test/**/*.test.ts\"",
      "env": {
        "FORCE_COLOR": "2"
      },
      "files": [
        "test/**/*.ts",
        "src/**/*.ts",
        "**/tsconfig.json",
        ".mocha*",
        "!*.nut.ts",
        ".nycrc"
      ],
      "output": []
    }
  }
}<|MERGE_RESOLUTION|>--- conflicted
+++ resolved
@@ -1,10 +1,6 @@
 {
   "name": "@salesforce/packaging",
-<<<<<<< HEAD
   "version": "2.0.0",
-=======
-  "version": "1.6.2",
->>>>>>> cafec417
   "description": "Packaging library for the Salesforce packaging platform",
   "main": "lib/exported",
   "types": "lib/exported.d.ts",
@@ -46,18 +42,11 @@
   ],
   "dependencies": {
     "@oclif/core": "^2.8.5",
-<<<<<<< HEAD
-    "@salesforce/core": "^3.36.1",
+    "@salesforce/core": "^3.36.2",
     "@salesforce/kit": "^3.0.1",
-    "@salesforce/source-deploy-retrieve": "^8.5.1",
-    "@salesforce/ts-types": "^2.0.2",
-=======
-    "@salesforce/core": "^3.36.2",
-    "@salesforce/kit": "^1.9.2",
     "@salesforce/schemas": "^1.5.1",
     "@salesforce/source-deploy-retrieve": "^8.6.0",
-    "@salesforce/ts-types": "^1.7.3",
->>>>>>> cafec417
+    "@salesforce/ts-types": "^2.0.2",
     "@xmldom/xmldom": "^0.8.7",
     "debug": "^4.3.4",
     "globby": "^11",
@@ -72,17 +61,10 @@
   },
   "devDependencies": {
     "@salesforce/cli-plugins-testkit": "^3.4.0",
-<<<<<<< HEAD
     "@salesforce/dev-config": "^4.0.1",
     "@salesforce/dev-scripts": "^5.0.1",
-    "@salesforce/prettier-config": "^0.0.2",
-    "@salesforce/ts-sinon": "^1.4.6",
-=======
-    "@salesforce/dev-config": "^3.1.0",
-    "@salesforce/dev-scripts": "^4.3.1",
     "@salesforce/prettier-config": "^0.0.3",
     "@salesforce/ts-sinon": "^1.4.7",
->>>>>>> cafec417
     "@types/debug": "4.1.7",
     "@types/globby": "^9.1.0",
     "@types/jszip": "^3.4.1",
@@ -90,12 +72,8 @@
     "@typescript-eslint/eslint-plugin": "^5.59.6",
     "@typescript-eslint/parser": "^5.59.6",
     "chai": "^4.3.7",
-<<<<<<< HEAD
-    "eslint": "^8.40.0",
-=======
     "commitizen": "^4.2.6",
     "eslint": "^8.41.0",
->>>>>>> cafec417
     "eslint-config-prettier": "^8.8.0",
     "eslint-config-salesforce": "^2.0.1",
     "eslint-config-salesforce-license": "^0.2.0",
