{
  "name": "@salesforce/packaging",
<<<<<<< HEAD
  "version": "3.0.0",
=======
  "version": "2.2.8",
>>>>>>> bae5e629
  "description": "Packaging library for the Salesforce packaging platform",
  "main": "lib/exported",
  "types": "lib/exported.d.ts",
  "license": "BSD-3-Clause",
  "repository": "forcedotcom/packaging",
  "scripts": {
    "build": "wireit",
    "ci-docs": "yarn sf-ci-docs",
    "clean": "sf-clean",
    "clean-all": "sf-clean all",
    "compile": "wireit",
    "docs": "sf-docs",
    "format": "wireit",
    "lint": "wireit",
    "lint-fix": "yarn sf-lint --fix",
    "postcompile": "tsc -p test",
    "prepack": "sf-prepack",
    "prepare": "sf-install",
    "repl": "node --inspect ./scripts/repl.js",
    "test": "wireit",
    "test:nuts": "nyc mocha \"**/*.nut.ts\" --slow 4500 --timeout 1800000 --parallel --jobs 20",
    "test:only": "wireit"
  },
  "keywords": [
    "force",
    "salesforce",
    "sfdx",
    "salesforcedx",
    "packaging"
  ],
  "engines": {
    "node": ">=16.0.0"
  },
  "files": [
    "docs",
    "lib",
    "messages",
    "!lib/**/*.map"
  ],
  "dependencies": {
<<<<<<< HEAD
    "@oclif/core": "^2.9.3",
    "@salesforce/core": "^4.3.10",
    "@salesforce/kit": "^3.0.5",
=======
    "@oclif/core": "^2.9.4",
    "@salesforce/core": "^4.3.2",
    "@salesforce/kit": "^3.0.3",
>>>>>>> bae5e629
    "@salesforce/schemas": "^1.6.0",
    "@salesforce/source-deploy-retrieve": "^9.3.4",
    "@salesforce/ts-types": "^2.0.3",
<<<<<<< HEAD
    "fast-xml-parser": "^4.2.5",
=======
    "@xmldom/xmldom": "^0.8.9",
    "debug": "^4.3.4",
>>>>>>> bae5e629
    "globby": "^11",
    "graphology": "^0.25.1",
    "graphology-traversal": "^0.3.1",
    "graphology-types": "^0.24.7",
    "jsforce": "^2.0.0-beta.27",
    "jszip": "^3.10.1",
    "xml2js": "^0.6.0"
  },
  "devDependencies": {
    "@salesforce/cli-plugins-testkit": "^4.1.1",
    "@salesforce/dev-config": "^4.0.1",
    "@salesforce/dev-scripts": "^5.4.3",
    "@salesforce/prettier-config": "^0.0.3",
<<<<<<< HEAD
    "@salesforce/ts-sinon": "^1.4.9",
=======
    "@salesforce/ts-sinon": "^1.4.11",
    "@types/debug": "4.1.8",
>>>>>>> bae5e629
    "@types/globby": "^9.1.0",
    "@types/jszip": "^3.4.1",
    "@types/xml2js": "^0.4.11",
    "@typescript-eslint/eslint-plugin": "^5.60.0",
    "@typescript-eslint/parser": "^5.61.0",
    "chai": "^4.3.7",
    "eslint": "^8.44.0",
    "eslint-config-prettier": "^8.8.0",
    "eslint-config-salesforce": "^2.0.1",
    "eslint-config-salesforce-license": "^0.2.0",
    "eslint-config-salesforce-typescript": "^1.1.1",
    "eslint-plugin-header": "3.1.1",
    "eslint-plugin-import": "^2.27.5",
    "eslint-plugin-jsdoc": "^44.2.7",
    "eslint-plugin-sf-plugin": "^1.15.9",
    "husky": "^8.0.3",
    "mocha": "^10.2.0",
    "nyc": "^15.1.0",
    "prettier": "^2.8.8",
    "pretty-quick": "^3.1.3",
    "shelljs": "0.8.5",
    "sinon": "14.0.2",
    "ts-node": "^10.9.1",
    "typescript": "4.9.5",
    "wireit": "^0.9.5"
  },
  "publishConfig": {
    "access": "public"
  },
  "wireit": {
    "build": {
      "dependencies": [
        "compile",
        "lint"
      ]
    },
    "compile": {
      "command": "tsc -p . --pretty --incremental",
      "files": [
        "src/**/*.ts",
        "**/tsconfig.json",
        "messages/**"
      ],
      "output": [
        "lib/**",
        "*.tsbuildinfo"
      ],
      "clean": "if-file-deleted"
    },
    "format": {
      "command": "prettier --write \"+(src|test|schemas)/**/*.+(ts|js|json)|command-snapshot.json\"",
      "files": [
        "src/**/*.ts",
        "test/**/*.ts",
        "schemas/**/*.json",
        "command-snapshot.json",
        ".prettier*"
      ],
      "output": []
    },
    "lint": {
      "command": "eslint src test --color --cache --cache-location .eslintcache",
      "files": [
        "src/**/*.ts",
        "test/**/*.ts",
        "messages/**",
        "**/.eslint*",
        "**/tsconfig.json"
      ],
      "output": []
    },
    "test:compile": {
      "command": "tsc -p \"./test\" --pretty",
      "files": [
        "test/**/*.ts",
        "**/tsconfig.json"
      ],
      "output": []
    },
    "test": {
      "dependencies": [
        "test:only",
        "test:compile"
      ]
    },
    "test:only": {
      "command": "nyc mocha \"test/**/*.test.ts\"",
      "env": {
        "FORCE_COLOR": "2"
      },
      "files": [
        "test/**/*.ts",
        "src/**/*.ts",
        "**/tsconfig.json",
        ".mocha*",
        "!*.nut.ts",
        ".nycrc"
      ],
      "output": []
    }
  }
}<|MERGE_RESOLUTION|>--- conflicted
+++ resolved
@@ -1,10 +1,6 @@
 {
   "name": "@salesforce/packaging",
-<<<<<<< HEAD
-  "version": "3.0.0",
-=======
   "version": "2.2.8",
->>>>>>> bae5e629
   "description": "Packaging library for the Salesforce packaging platform",
   "main": "lib/exported",
   "types": "lib/exported.d.ts",
@@ -45,24 +41,13 @@
     "!lib/**/*.map"
   ],
   "dependencies": {
-<<<<<<< HEAD
-    "@oclif/core": "^2.9.3",
+    "@oclif/core": "^2.9.4",
     "@salesforce/core": "^4.3.10",
     "@salesforce/kit": "^3.0.5",
-=======
-    "@oclif/core": "^2.9.4",
-    "@salesforce/core": "^4.3.2",
-    "@salesforce/kit": "^3.0.3",
->>>>>>> bae5e629
     "@salesforce/schemas": "^1.6.0",
     "@salesforce/source-deploy-retrieve": "^9.3.4",
     "@salesforce/ts-types": "^2.0.3",
-<<<<<<< HEAD
     "fast-xml-parser": "^4.2.5",
-=======
-    "@xmldom/xmldom": "^0.8.9",
-    "debug": "^4.3.4",
->>>>>>> bae5e629
     "globby": "^11",
     "graphology": "^0.25.1",
     "graphology-traversal": "^0.3.1",
@@ -76,12 +61,7 @@
     "@salesforce/dev-config": "^4.0.1",
     "@salesforce/dev-scripts": "^5.4.3",
     "@salesforce/prettier-config": "^0.0.3",
-<<<<<<< HEAD
-    "@salesforce/ts-sinon": "^1.4.9",
-=======
     "@salesforce/ts-sinon": "^1.4.11",
-    "@types/debug": "4.1.8",
->>>>>>> bae5e629
     "@types/globby": "^9.1.0",
     "@types/jszip": "^3.4.1",
     "@types/xml2js": "^0.4.11",
