{
  "name": "@salesforce/packaging",
  "version": "0.0.48",
  "description": "packing libraries to Salesforce packaging platform",
  "main": "lib/exported",
  "types": "lib/exported.d.ts",
  "license": "BSD-3-Clause",
  "scripts": {
    "build": "sf-build",
    "ci-docs": "yarn sf-ci-docs",
    "clean": "sf-clean",
    "clean-all": "sf-clean all",
    "compile": "sf-compile",
    "docs": "sf-docs",
    "format": "sf-format",
    "lint": "sf-lint",
    "lint-fix": "yarn sf-lint --fix",
    "postcompile": "tsc -p test && tsc -p typedocExamples",
    "prepack": "sf-prepack",
    "prepare": "sf-install",
    "pretest": "sf-compile-test",
    "test": "sf-test",
    "test:nuts": "nyc mocha \"**/*.nut.ts\" --slow 4500 --timeout 600000 --parallel"
  },
  "keywords": [
    "force",
    "salesforce",
    "sfdx",
    "salesforcedx"
  ],
  "files": [
    "docs",
    "lib",
    "messages",
    "!lib/**/*.map"
  ],
  "dependencies": {
<<<<<<< HEAD
    "@oclif/core": "^1.16.4",
    "@salesforce/core": "^3.30.9",
=======
    "@oclif/core": "^1.16.5",
    "@salesforce/core": "^3.30.8",
>>>>>>> 63537658
    "@salesforce/kit": "^1.6.1",
    "@salesforce/schemas": "^1.2.0",
    "@salesforce/source-deploy-retrieve": "^6.8.2",
    "@salesforce/ts-types": "^1.5.20",
    "@xmldom/xmldom": "^0.8.2",
    "debug": "^4.3.4",
    "globby": "^11",
    "graphology": "^0.25.0",
    "graphology-traversal": "^0.3.1",
    "graphology-types": "^0.24.4",
    "js2xmlparser": "^4.0.2",
    "jsforce": "beta",
    "jszip": "^3.10.1",
    "mkdirp": "1.0.4",
    "ts-retry-promise": "^0.7.0",
    "xml2js": "^0.4.23"
  },
  "devDependencies": {
    "@salesforce/cli-plugins-testkit": "^2.5.3",
    "@salesforce/dev-config": "^3.0.1",
    "@salesforce/dev-scripts": "^2.0.4",
    "@salesforce/prettier-config": "^0.0.2",
    "@salesforce/ts-sinon": "^1.4.0",
    "@types/debug": "4.1.7",
    "@types/globby": "^9.1.0",
    "@types/jszip": "^3.4.1",
    "@types/xml2js": "^0.4.11",
    "@typescript-eslint/eslint-plugin": "^5.39.0",
    "@typescript-eslint/parser": "5.38.1",
    "chai": "^4.3.6",
    "commitizen": "^4.2.4",
    "eslint": "^8.24.0",
    "eslint-config-prettier": "^8.5.0",
    "eslint-config-salesforce": "^0.1.6",
    "eslint-config-salesforce-license": "^0.1.6",
    "eslint-config-salesforce-typescript": "^0.2.8",
    "eslint-plugin-header": "3.1.1",
    "eslint-plugin-import": "^2.26.0",
    "eslint-plugin-jsdoc": "^39.3.6",
    "eslint-plugin-prettier": "^4.0.0",
    "husky": "^8.0.1",
    "mocha": "^10.0.0",
    "nyc": "^15.1.0",
    "prettier": "^2.6.2",
    "pretty-quick": "^3.1.3",
    "shelljs": "0.8.5",
    "sinon": "14.0.1",
    "ts-node": "^10.9.1",
    "typescript": "4.8.4"
  },
  "repository": "forcedotcom/packaging",
  "publishConfig": {
    "access": "public"
  }
}<|MERGE_RESOLUTION|>--- conflicted
+++ resolved
@@ -35,13 +35,8 @@
     "!lib/**/*.map"
   ],
   "dependencies": {
-<<<<<<< HEAD
-    "@oclif/core": "^1.16.4",
+    "@oclif/core": "^1.16.5",
     "@salesforce/core": "^3.30.9",
-=======
-    "@oclif/core": "^1.16.5",
-    "@salesforce/core": "^3.30.8",
->>>>>>> 63537658
     "@salesforce/kit": "^1.6.1",
     "@salesforce/schemas": "^1.2.0",
     "@salesforce/source-deploy-retrieve": "^6.8.2",
@@ -60,7 +55,7 @@
     "xml2js": "^0.4.23"
   },
   "devDependencies": {
-    "@salesforce/cli-plugins-testkit": "^2.5.3",
+    "@salesforce/cli-plugins-testkit": "^3.2.0",
     "@salesforce/dev-config": "^3.0.1",
     "@salesforce/dev-scripts": "^2.0.4",
     "@salesforce/prettier-config": "^0.0.2",
