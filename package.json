--- conflicted
+++ resolved
@@ -42,11 +42,7 @@
   ],
   "dependencies": {
     "@jsforce/jsforce-node": "^3.2.0",
-<<<<<<< HEAD
     "@salesforce/core": "^7.3.8",
-=======
-    "@salesforce/core": "^7.3.6",
->>>>>>> bd8ce73a
     "@salesforce/kit": "^3.1.1",
     "@salesforce/schemas": "^1.7.0",
     "@salesforce/source-deploy-retrieve": "^11.4.3",
