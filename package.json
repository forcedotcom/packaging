--- conflicted
+++ resolved
@@ -41,15 +41,6 @@
     "!lib/**/*.map"
   ],
   "dependencies": {
-<<<<<<< HEAD
-    "@jsforce/jsforce-node": "^3.6.3",
-    "@salesforce/core": "^8.8.0",
-    "@salesforce/kit": "^3.2.3",
-    "@salesforce/schemas": "^1.9.0",
-    "@salesforce/source-deploy-retrieve": "^12.10.3",
-    "@salesforce/ts-types": "^2.0.12",
-    "@salesforce/types": "^1.3.0",
-=======
     "@jsforce/jsforce-node": "^3.6.5",
     "@salesforce/core": "^8.8.5",
     "@salesforce/kit": "^3.2.3",
@@ -57,7 +48,6 @@
     "@salesforce/source-deploy-retrieve": "^12.16.9",
     "@salesforce/ts-types": "^2.0.11",
     "@salesforce/types": "^1.2.0",
->>>>>>> e0fc390b
     "fast-xml-parser": "^4.5.0",
     "globby": "^11",
     "graphology": "^0.25.4",
