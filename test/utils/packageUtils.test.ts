/*
 * Copyright (c) 2022, salesforce.com, inc.
 * All rights reserved.
 * Licensed under the BSD 3-Clause license.
 * For full license text, see LICENSE.txt file in the repo root or https://opensource.org/licenses/BSD-3-Clause
 */

import * as fs from 'fs';
import * as os from 'os';
import * as path from 'path';
import { assert, expect } from 'chai';
import { instantiateContext, MockTestOrgData, restoreContext, stubContext } from '@salesforce/core/lib/testSetup';
import { SaveError } from 'jsforce';
import { Duration } from '@salesforce/kit';
import * as JSZIP from 'jszip';
import {
  applyErrorAction,
  combineSaveErrors,
  getPackageVersionNumber,
  getPackageVersionStrings,
  massageErrorMessage,
  numberToDuration,
  zipDir
} from '../../src/utils/packageUtils';
import { PackagingSObjects } from '../../src/interfaces';

describe('packageUtils', () => {
  const $$ = instantiateContext();
  const testOrg = new MockTestOrgData();

  beforeEach(() => {
    stubContext($$);
  });

  afterEach(() => {
    restoreContext($$);
  });

  describe('getPackage2VersionNumber', () => {
    it('should return the correct version number', () => {
      const version = {
        Id: 'foo',
        MajorVersion: 1,
        MinorVersion: 2,
        PatchVersion: 3
      } as PackagingSObjects.Package2Version;
      const result = getPackageVersionNumber(version);
      expect(result).to.be.equal('1.2.3');
    });
  });
  describe('applyErrorAction', () => {
    describe('INVALID_TYPE', () => {
      it('should modify error message if packaging is not enabled', () => {
        const error = new Error() as Error & { action: string | undefined };
        error.name = 'INVALID_TYPE';
        error.message = 'sObject type \'Package2Version\' is not supported';
        const result = applyErrorAction(error) as Error & { action: string | undefined };
        expect(result.action).to.be.include('Packaging is not enabled on this org.');
      });
    });
  });
  describe('massageErrorMessage', () => {
    it('should return the correct error message', () => {
      const error = new Error();
      error.name = 'INVALID_OR_NULL_FOR_RESTRICTED_PICKLIST';
      const result = massageErrorMessage(error);
      expect(result.message).to.be.equal('Invalid package type');
    });
  });
  describe('getPackageVersionStrings', () => {
<<<<<<< HEAD
    it.skip('should return the correct version strings', () => {
=======
    it('should chunk a large query', async () => {
      const conn = await testOrg.getConnection();
      const queryStub = $$.SANDBOX.stub(conn.tooling, 'query').resolves({
        records: [{ MajorVersion: 1 }],
        done: true,
        totalSize: 1,
      });

      // generate a large array of fake subscriber package version IDs
      const spvs = Array.from({ length: 201 }, () => $$.uniqid());
      await getPackageVersionStrings(spvs, conn);
      expect(queryStub.callCount).to.equal(2);
>>>>>>> d3d83bf1
    });
  });
  describe('getContainerOptions', () => {
    it.skip('should return the correct value', () => {
    });
  });
  describe('getSubscriberPackageVersionId', () => {
    it.skip('should return the correct value', () => {
    });
  });
  describe('getPackage2TypeBy04type', () => {
    it.skip('should return the correct value', () => {
    });
  });
  describe('getPackage2TypeBy05type', () => {
    it.skip('should return the correct value', () => {
    });
  });
  describe('getPackageVersionId', () => {
    it.skip('should return the correct value', () => {
    });
  });
  describe('validatePatchVersion', () => {
    it.skip('should return the correct value', () => {
    });
  });
  describe('combineSaveErrors', () => {
    it('should combine crud operations errors', () => {
      const errors = [
        { message: 'error 1', errorCode: 'errorCode 1', fields: ['field1', 'field2'] },
        { message: 'error 2', errorCode: 'errorCode 2', fields: [] },
        { message: 'error 3', errorCode: 'errorCode 3' }
      ] as SaveError[];
      const result = combineSaveErrors('fooObject', 'upsert', errors);
      const messageLines = result.message.split('\n');
      expect(messageLines).to.be.length(4);
      expect(messageLines[0]).to.be.include('An error occurred during CRUD operation upsert on entity fooObject.');
      expect(messageLines[1]).to.be.include('Error: errorCode 1 Message: error 1 Fields: [field1, field2]');
      expect(messageLines[2]).to.be.include('Error: errorCode 2 Message: error 2 ');
      expect(messageLines[3]).to.be.include('Error: errorCode 3 Message: error 3 ');
    });
  });
  describe('numberToDuration', () => {
    it('should covert number 1000 to duration in milliseconds', () => {
      const result = numberToDuration(1000);
      expect(result.milliseconds).to.be.equal(Duration.milliseconds(1000).milliseconds);
    });
    it('should covert number 1000 to duration in minutes', () => {
      const result = numberToDuration(1000, Duration.Unit.MINUTES);
      expect(result.minutes).to.be.equal(Duration.minutes(1000).minutes);
    });
    it('should a treat a duration instance as idempotent', () => {
      const result = numberToDuration(Duration.minutes(1000));
      expect(result.minutes).to.be.equal(Duration.minutes(1000).minutes);
    });
    it('should default an undefined number param instance to 0', () => {
      const result = numberToDuration(undefined);
      expect(result.minutes).to.be.equal(Duration.minutes(0).minutes);
    });
  });
  describe('zipDir', () => {
    let tmpZipDir: string;
    let tmpSrcDir: string;
    beforeEach(() => {
      tmpZipDir = fs.mkdtempSync(`${os.tmpdir()}${path.sep}`);
      tmpSrcDir = fs.mkdtempSync(`${os.tmpdir()}${path.sep}`);
      fs.mkdirSync(path.join(tmpSrcDir, 'empty-dir'), { recursive: true });
      fs.mkdirSync(path.join(tmpSrcDir, 'not-empty-dir', 'empty-sub-dir'), { recursive: true });
      fs.mkdirSync(path.join(tmpSrcDir, 'not-empty-dir', 'sub-dir'), { recursive: true });
      fs.writeFileSync(path.join(tmpSrcDir, 'file1.txt'), 'file contents');
      fs.writeFileSync(path.join(tmpSrcDir, 'file2.txt'), 'file contents');
      fs.writeFileSync(path.join(tmpSrcDir, 'not-empty-dir', 'sub-dir', 'file4.txt'), 'file contents');
      fs.writeFileSync(path.join(tmpSrcDir, 'not-empty-dir', 'file3.txt'), 'file contents');
    });
    afterEach(() => {
      fs.rmSync(tmpZipDir, { recursive: true });
      fs.rmSync(tmpSrcDir, { recursive: true });
    });

    it('should be defined', async () => {
      const entries = [
        'file1.txt',
        'file2.txt',
        'not-empty-dir/',
        'not-empty-dir/file3.txt',
        'not-empty-dir/sub-dir/',
        'not-empty-dir/sub-dir/file4.txt'
      ];
      await zipDir(path.resolve(tmpSrcDir), path.join(tmpZipDir, 'test.zip'));
      try {
        const stat = fs.statSync(path.join(tmpZipDir, 'test.zip'));
        expect(stat.size).to.be.greaterThan(0);
      } catch (e) {
        assert.fail((e as Error).message);
      }

      const zip = await JSZIP.loadAsync(await fs.promises.readFile(path.join(tmpZipDir, 'test.zip')));
      expect(Object.keys(zip.files)).to.have.lengthOf(entries.length);
      zip.forEach((file) => {
        expect(entries.includes(file)).to.be.true;
      });
    });
  });
});<|MERGE_RESOLUTION|>--- conflicted
+++ resolved
@@ -20,7 +20,7 @@
   getPackageVersionStrings,
   massageErrorMessage,
   numberToDuration,
-  zipDir
+  zipDir,
 } from '../../src/utils/packageUtils';
 import { PackagingSObjects } from '../../src/interfaces';
 
@@ -42,7 +42,7 @@
         Id: 'foo',
         MajorVersion: 1,
         MinorVersion: 2,
-        PatchVersion: 3
+        PatchVersion: 3,
       } as PackagingSObjects.Package2Version;
       const result = getPackageVersionNumber(version);
       expect(result).to.be.equal('1.2.3');
@@ -53,7 +53,7 @@
       it('should modify error message if packaging is not enabled', () => {
         const error = new Error() as Error & { action: string | undefined };
         error.name = 'INVALID_TYPE';
-        error.message = 'sObject type \'Package2Version\' is not supported';
+        error.message = "sObject type 'Package2Version' is not supported";
         const result = applyErrorAction(error) as Error & { action: string | undefined };
         expect(result.action).to.be.include('Packaging is not enabled on this org.');
       });
@@ -68,9 +68,6 @@
     });
   });
   describe('getPackageVersionStrings', () => {
-<<<<<<< HEAD
-    it.skip('should return the correct version strings', () => {
-=======
     it('should chunk a large query', async () => {
       const conn = await testOrg.getConnection();
       const queryStub = $$.SANDBOX.stub(conn.tooling, 'query').resolves({
@@ -83,39 +80,32 @@
       const spvs = Array.from({ length: 201 }, () => $$.uniqid());
       await getPackageVersionStrings(spvs, conn);
       expect(queryStub.callCount).to.equal(2);
->>>>>>> d3d83bf1
     });
   });
   describe('getContainerOptions', () => {
-    it.skip('should return the correct value', () => {
-    });
+    it.skip('should return the correct value', () => {});
   });
   describe('getSubscriberPackageVersionId', () => {
-    it.skip('should return the correct value', () => {
-    });
+    it.skip('should return the correct value', () => {});
   });
   describe('getPackage2TypeBy04type', () => {
-    it.skip('should return the correct value', () => {
-    });
+    it.skip('should return the correct value', () => {});
   });
   describe('getPackage2TypeBy05type', () => {
-    it.skip('should return the correct value', () => {
-    });
+    it.skip('should return the correct value', () => {});
   });
   describe('getPackageVersionId', () => {
-    it.skip('should return the correct value', () => {
-    });
+    it.skip('should return the correct value', () => {});
   });
   describe('validatePatchVersion', () => {
-    it.skip('should return the correct value', () => {
-    });
+    it.skip('should return the correct value', () => {});
   });
   describe('combineSaveErrors', () => {
     it('should combine crud operations errors', () => {
       const errors = [
         { message: 'error 1', errorCode: 'errorCode 1', fields: ['field1', 'field2'] },
         { message: 'error 2', errorCode: 'errorCode 2', fields: [] },
-        { message: 'error 3', errorCode: 'errorCode 3' }
+        { message: 'error 3', errorCode: 'errorCode 3' },
       ] as SaveError[];
       const result = combineSaveErrors('fooObject', 'upsert', errors);
       const messageLines = result.message.split('\n');
@@ -139,9 +129,9 @@
       const result = numberToDuration(Duration.minutes(1000));
       expect(result.minutes).to.be.equal(Duration.minutes(1000).minutes);
     });
-    it('should default an undefined number param instance to 0', () => {
+    it('should a treat a undefined number param instance as idempotent', () => {
       const result = numberToDuration(undefined);
-      expect(result.minutes).to.be.equal(Duration.minutes(0).minutes);
+      expect(result).to.be.not.ok;
     });
   });
   describe('zipDir', () => {
@@ -170,7 +160,7 @@
         'not-empty-dir/',
         'not-empty-dir/file3.txt',
         'not-empty-dir/sub-dir/',
-        'not-empty-dir/sub-dir/file4.txt'
+        'not-empty-dir/sub-dir/file4.txt',
       ];
       await zipDir(path.resolve(tmpSrcDir), path.join(tmpZipDir, 'test.zip'));
       try {
